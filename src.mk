# These are the sources from which librocksdb.a is built:
LIB_SOURCES =                                                   \
  cache/cache.cc                                                \
  cache/clock_cache.cc                                          \
  cache/lru_cache.cc                                            \
  cache/sharded_cache.cc                                        \
  db/arena_wrapped_db_iter.cc                                   \
  db/builder.cc                                                 \
  db/c.cc                                                       \
  db/column_family.cc                                           \
  db/compacted_db_impl.cc                                       \
  db/compaction/compaction.cc                                 	\
  db/compaction/compaction_iterator.cc                          \
  db/compaction/compaction_job.cc                               \
  db/compaction/compaction_picker.cc                            \
  db/compaction/compaction_picker_fifo.cc                       \
  db/compaction/compaction_picker_level.cc                      \
  db/compaction/compaction_picker_universal.cc                 	\
  db/convenience.cc                                             \
  db/db_filesnapshot.cc                                         \
  db/db_impl/db_impl.cc                                         \
  db/db_impl/db_impl_compaction_flush.cc                        \
  db/db_impl/db_impl_debug.cc                                   \
  db/db_impl/db_impl_experimental.cc                            \
  db/db_impl/db_impl_files.cc                                   \
  db/db_impl/db_impl_open.cc                                    \
  db/db_impl/db_impl_readonly.cc                                \
  db/db_impl/db_impl_secondary.cc                               \
  db/db_impl/db_impl_write.cc                                   \
  db/db_info_dumper.cc                                          \
  db/db_iter.cc                                                 \
  db/dbformat.cc                                                \
  db/error_handler.cc						\
  db/event_helpers.cc                                           \
  db/experimental.cc                                            \
  db/external_sst_file_ingestion_job.cc                         \
  db/file_indexer.cc                                            \
  db/flush_job.cc                                               \
  db/flush_scheduler.cc                                         \
  db/forward_iterator.cc                                        \
  db/import_column_family_job.cc                                \
  db/internal_stats.cc                                          \
  db/logs_with_prep_tracker.cc                                  \
  db/log_reader.cc                                              \
  db/log_writer.cc                                              \
  db/malloc_stats.cc                                            \
  db/memtable.cc                                                \
  db/memtable_list.cc                                           \
  db/merge_helper.cc                                            \
  db/merge_operator.cc                                          \
  db/range_del_aggregator.cc                                    \
  db/range_tombstone_fragmenter.cc                              \
  db/repair.cc                                                  \
  db/snapshot_impl.cc                                           \
  db/table_cache.cc                                             \
  db/table_properties_collector.cc                              \
  db/transaction_log_impl.cc                                    \
  db/trim_history_scheduler.cc                                  \
  db/version_builder.cc                                         \
  db/version_edit.cc                                            \
  db/version_set.cc                                             \
  db/wal_manager.cc                                             \
  db/write_batch.cc                                             \
  db/write_batch_base.cc                                        \
  db/write_controller.cc                                        \
  db/write_thread.cc                                            \
  env/env.cc                                                    \
  env/env_chroot.cc                                             \
  env/env_encryption.cc                                         \
  env/env_hdfs.cc                                               \
  env/env_posix.cc                                              \
  env/file_system.cc                                            \
  env/fs_posix.cc                                     	        \
  env/io_posix.cc                                               \
  env/mock_env.cc                                               \
  file/delete_scheduler.cc                                      \
  file/file_prefetch_buffer.cc                                  \
  file/file_util.cc                                             \
  file/filename.cc                                              \
  file/random_access_file_reader.cc                             \
  file/read_write_util.cc                                       \
  file/readahead_raf.cc                                         \
  file/sequence_file_reader.cc                                  \
  file/sst_file_manager_impl.cc                                 \
  file/writable_file_writer.cc                                  \
  logging/auto_roll_logger.cc                                   \
  logging/event_logger.cc                                       \
  logging/log_buffer.cc                                         \
  memory/arena.cc                                               \
  memory/concurrent_arena.cc                                    \
  memory/jemalloc_nodump_allocator.cc                           \
  memtable/alloc_tracker.cc                                     \
  memtable/hash_linklist_rep.cc                                 \
  memtable/hash_skiplist_rep.cc                                 \
  memtable/skiplistrep.cc                                       \
  memtable/vectorrep.cc                                         \
  memtable/write_buffer_manager.cc                              \
  monitoring/histogram.cc                                       \
  monitoring/histogram_windowing.cc                             \
  monitoring/in_memory_stats_history.cc                         \
  monitoring/instrumented_mutex.cc                              \
  monitoring/iostats_context.cc                                 \
  monitoring/perf_context.cc                                    \
  monitoring/perf_level.cc                                      \
  monitoring/persistent_stats_history.cc                        \
  monitoring/statistics.cc                                      \
  monitoring/thread_status_impl.cc                              \
  monitoring/thread_status_updater.cc                           \
  monitoring/thread_status_updater_debug.cc                     \
  monitoring/thread_status_util.cc                              \
  monitoring/thread_status_util_debug.cc                        \
  options/cf_options.cc                                         \
  options/configurable.cc                                       \
  options/customizable.cc                                       \
  options/db_options.cc                                         \
  options/options.cc                                            \
  options/options_helper.cc                                     \
  options/options_parser.cc                                     \
  port/port_posix.cc                                            \
  port/stack_trace.cc                                           \
  table/adaptive/adaptive_table_factory.cc                      \
  table/block_based/block.cc                                    \
  table/block_based/block_based_filter_block.cc                 \
  table/block_based/block_based_table_builder.cc                \
  table/block_based/block_based_table_factory.cc                \
  table/block_based/block_based_table_reader.cc                 \
  table/block_based/block_builder.cc                            \
  table/block_based/block_prefix_index.cc                       \
  table/block_based/data_block_hash_index.cc                    \
  table/block_based/data_block_footer.cc                        \
  table/block_based/filter_block_reader_common.cc               \
  table/block_based/filter_policy.cc                                                 \
  table/block_based/flush_block_policy.cc                       \
  table/block_based/full_filter_block.cc                        \
  table/block_based/index_builder.cc                            \
  table/block_based/parsed_full_filter_block.cc                 \
  table/block_based/partitioned_filter_block.cc                 \
  table/block_based/uncompression_dict_reader.cc                \
  table/block_fetcher.cc                             		\
  table/cuckoo/cuckoo_table_builder.cc                          \
  table/cuckoo/cuckoo_table_factory.cc                          \
  table/cuckoo/cuckoo_table_reader.cc                           \
  table/format.cc                                               \
  table/get_context.cc                                          \
  table/iterator.cc                                             \
  table/merging_iterator.cc                                     \
  table/meta_blocks.cc                                          \
  table/persistent_cache_helper.cc                              \
  table/plain/plain_table_bloom.cc                              \
  table/plain/plain_table_builder.cc                            \
  table/plain/plain_table_factory.cc                            \
  table/plain/plain_table_index.cc                              \
  table/plain/plain_table_key_coding.cc                         \
  table/plain/plain_table_reader.cc                             \
  table/sst_file_reader.cc                                      \
  table/sst_file_writer.cc                                      \
  table/table_factory.cc                                        \
  table/table_properties.cc                                     \
  table/two_level_iterator.cc                                   \
  test_util/sync_point.cc                                       \
  test_util/sync_point_impl.cc                                  \
  tools/dump/db_dump_tool.cc                                    \
  trace_replay/trace_replay.cc                                  \
  trace_replay/block_cache_tracer.cc                            \
  util/build_version.cc                                         \
  util/coding.cc                                                \
  util/compaction_job_stats_impl.cc                             \
  util/comparator.cc                                            \
  util/compression_context_cache.cc                             \
  util/concurrent_task_limiter_impl.cc                          \
  util/crc32c.cc                                                \
  util/dynamic_bloom.cc                                         \
  util/hash.cc                                                  \
  util/murmurhash.cc                                            \
  util/random.cc                                                \
  util/rate_limiter.cc                                          \
  util/slice.cc                                                 \
  util/status.cc                                                \
  util/string_util.cc                                           \
  util/thread_local.cc                                          \
  util/threadpool_imp.cc                                        \
  util/xxhash.cc                                                \
  utilities/backupable/backupable_db.cc                         \
  utilities/blob_db/blob_compaction_filter.cc                   \
  utilities/blob_db/blob_db.cc                                  \
  utilities/blob_db/blob_db_impl.cc                             \
  utilities/blob_db/blob_db_impl_filesnapshot.cc                \
  utilities/blob_db/blob_file.cc                                \
  utilities/blob_db/blob_log_format.cc                          \
  utilities/blob_db/blob_log_reader.cc                          \
  utilities/blob_db/blob_log_writer.cc                          \
  utilities/cassandra/cassandra_compaction_filter.cc            \
  utilities/cassandra/cassandra_options.cc                      \
  utilities/cassandra/format.cc                                 \
  utilities/cassandra/merge_operator.cc                         \
  utilities/checkpoint/checkpoint_impl.cc                       \
  utilities/compaction_filters.cc                               \
  utilities/compaction_filters/remove_emptyvalue_compactionfilter.cc    \
  utilities/convenience/info_log_finder.cc                      \
  utilities/debug.cc                                            \
  utilities/env_mirror.cc                                       \
  utilities/env_timed.cc                                        \
  utilities/leveldb_options/leveldb_options.cc                  \
  utilities/memory/memory_util.cc                               \
  utilities/merge_operators.cc                                  \
  utilities/merge_operators/max.cc                              \
  utilities/merge_operators/put.cc                              \
  utilities/merge_operators/sortlist.cc                  		\
  utilities/merge_operators/string_append/stringappend.cc       \
  utilities/merge_operators/string_append/stringappend2.cc      \
  utilities/merge_operators/uint64add.cc                        \
  utilities/merge_operators/bytesxor.cc                         \
  utilities/object_registry.cc                                  \
  utilities/option_change_migration/option_change_migration.cc  \
  utilities/options/options_util.cc                             \
  utilities/persistent_cache/block_cache_tier.cc                \
  utilities/persistent_cache/block_cache_tier_file.cc           \
  utilities/persistent_cache/block_cache_tier_metadata.cc       \
  utilities/persistent_cache/persistent_cache_tier.cc           \
  utilities/persistent_cache/volatile_tier_impl.cc              \
  utilities/simulator_cache/cache_simulator.cc                  \
  utilities/simulator_cache/sim_cache.cc                        \
  utilities/table_properties_collectors/compact_on_deletion_collector.cc \
  utilities/trace/file_trace_reader_writer.cc                   \
  utilities/transactions/optimistic_transaction.cc              \
  utilities/transactions/optimistic_transaction_db_impl.cc      \
  utilities/transactions/pessimistic_transaction.cc             \
  utilities/transactions/pessimistic_transaction_db.cc          \
  utilities/transactions/snapshot_checker.cc                    \
  utilities/transactions/transaction_base.cc                    \
  utilities/transactions/transaction_db_mutex_impl.cc           \
  utilities/transactions/transaction_lock_mgr.cc                \
  utilities/transactions/transaction_util.cc                    \
  utilities/transactions/write_prepared_txn.cc                  \
  utilities/transactions/write_prepared_txn_db.cc               \
  utilities/transactions/write_unprepared_txn.cc                \
  utilities/transactions/write_unprepared_txn_db.cc             \
  utilities/ttl/db_ttl_impl.cc                                  \
  utilities/write_batch_with_index/write_batch_with_index.cc    \
  utilities/write_batch_with_index/write_batch_with_index_internal.cc    \
  cloud/aws/aws_env.cc                                          \
  cloud/aws/aws_kafka.cc                                        \
  cloud/aws/aws_kinesis.cc                                      \
  cloud/aws/aws_retry.cc                                        \
  cloud/aws/aws_s3.cc                                           \
  cloud/db_cloud_impl.cc                                        \
  cloud/cloud_env.cc                                            \
  cloud/cloud_env_impl.cc                                       \
  cloud/cloud_env_options.cc                                    \
  cloud/cloud_log_controller.cc                                 \
  cloud/cloud_storage_provider.cc                               \
  cloud/manifest_reader.cc                                      \
  cloud/purge.cc                                                \
  cloud/cloud_manifest.cc                                       \

ifeq ($(ARMCRC_SOURCE),1)
LIB_SOURCES +=\
  util/crc32c_arm64.cc
endif

ifeq (,$(shell $(CXX) -fsyntax-only -maltivec -xc /dev/null 2>&1))
LIB_SOURCES_ASM =\
  util/crc32c_ppc_asm.S
LIB_SOURCES_C = \
  util/crc32c_ppc.c
else
LIB_SOURCES_ASM =
LIB_SOURCES_C =
endif

TOOL_LIB_SOURCES =                                              \
  tools/ldb_cmd.cc                                              \
  tools/ldb_tool.cc                                             \
  tools/sst_dump_tool.cc                                        \
  utilities/blob_db/blob_dump_tool.cc                           \

ANALYZER_LIB_SOURCES =                                          \
  tools/block_cache_analyzer/block_cache_trace_analyzer.cc      \
  tools/trace_analyzer_tool.cc                                  \

MOCK_LIB_SOURCES =                                              \
  table/mock_table.cc                                           \
  test_util/fault_injection_test_env.cc

BENCH_LIB_SOURCES =                                             \
  tools/db_bench_tool.cc                                        \

STRESS_LIB_SOURCES =                                            \
  db_stress_tool/batched_ops_stress.cc                         \
  db_stress_tool/cf_consistency_stress.cc                      \
  db_stress_tool/db_stress_common.cc                           \
  db_stress_tool/db_stress_driver.cc                           \
  db_stress_tool/db_stress_test_base.cc                        \
  db_stress_tool/db_stress_gflags.cc                           \
  db_stress_tool/db_stress_shared_state.cc                     \
  db_stress_tool/db_stress_tool.cc                             \
  db_stress_tool/no_batched_ops_stress.cc                      \

TEST_LIB_SOURCES =                                              \
  db/db_test_util.cc                                            \
  test_util/testharness.cc                                      \
  test_util/testutil.cc                                         \
  test_util/transaction_test_util.cc                            \

FOLLY_SOURCES = \
  third-party/folly/folly/detail/Futex.cpp                                     \
  third-party/folly/folly/synchronization/AtomicNotification.cpp               \
  third-party/folly/folly/synchronization/DistributedMutex.cpp                 \
  third-party/folly/folly/synchronization/ParkingLot.cpp                       \
  third-party/folly/folly/synchronization/WaitOptions.cpp                      \

<<<<<<< HEAD
MAIN_SOURCES =                                                          \
  cloud/db_cloud_test.cc                                                \
  cloud/cloud_manifest_test.cc                                           \
=======
TOOLS_MAIN_SOURCES =                                                    \
  db_stress_tool/db_stress.cc                                           \
  tools/blob_dump.cc                                                    \
  tools/block_cache_analyzer/block_cache_trace_analyzer_tool.cc         \
  tools/db_repl_stress.cc                                               \
  tools/db_sanity_test.cc                                               \
  tools/ldb.cc                                                          \
  tools/sst_dump.cc                                                     \
  tools/write_stress.cc                                                 \
  tools/dump/rocksdb_dump.cc                                            \
  tools/dump/rocksdb_undump.cc                                          \
  tools/trace_analyzer.cc                                               \

BENCH_MAIN_SOURCES =                                                    \
>>>>>>> 1a37af74
  cache/cache_bench.cc                                                  \
  db/range_del_aggregator_bench.cc                                      \
  memtable/memtablerep_bench.cc                                         \
  table/table_reader_bench.cc                                           \
  tools/db_bench.cc                                                     \
  util/filter_bench.cc                                                  \
  utilities/persistent_cache/persistent_cache_bench.cc                  \
  #util/log_write_bench.cc                                               \

TEST_MAIN_SOURCES =                                                     \
  cache/cache_test.cc                                                   \
  cache/lru_cache_test.cc                                               \
  db/column_family_test.cc                                              \
  db/compact_files_test.cc                                              \
  db/compaction/compaction_iterator_test.cc                             \
  db/compaction/compaction_job_test.cc                                  \
  db/compaction/compaction_job_stats_test.cc                            \
  db/compaction/compaction_picker_test.cc                               \
  db/comparator_db_test.cc                                              \
  db/corruption_test.cc                                                 \
  db/cuckoo_table_db_test.cc                                            \
  db/db_basic_test.cc                                                   \
  db/db_blob_index_test.cc                                              \
  db/db_block_cache_test.cc                                             \
  db/db_bloom_filter_test.cc                                            \
  db/db_compaction_filter_test.cc                                       \
  db/db_compaction_test.cc                                              \
  db/db_dynamic_level_test.cc                                           \
  db/db_encryption_test.cc                                              \
  db/db_flush_test.cc                                                   \
  db/db_inplace_update_test.cc                                          \
  db/db_io_failure_test.cc                                              \
  db/db_iter_test.cc                                                    \
  db/db_iter_stress_test.cc                                             \
  db/db_iterator_test.cc                                                \
  db/db_log_iter_test.cc                                                \
  db/db_memtable_test.cc                                                \
  db/db_merge_operator_test.cc                                          \
  db/db_merge_operand_test.cc                                          	\
  db/db_options_test.cc                                                 \
  db/db_properties_test.cc                                              \
  db/db_range_del_test.cc                                               \
  db/db_impl/db_secondary_test.cc                                       \
  db/db_sst_test.cc                                                     \
  db/db_statistics_test.cc                                              \
  db/db_table_properties_test.cc                                        \
  db/db_tailing_iter_test.cc                                            \
  db/db_test.cc                                                         \
  db/db_test2.cc                                                        \
  db/db_universal_compaction_test.cc                                    \
  db/db_wal_test.cc                                                     \
  db/db_write_test.cc                                                   \
  db/dbformat_test.cc                                                   \
  db/deletefile_test.cc                                                 \
  db/error_handler_test.cc                                              \
  db/external_sst_file_basic_test.cc                                    \
  db/external_sst_file_test.cc                                          \
  db/fault_injection_test.cc                                            \
  db/file_indexer_test.cc                                               \
  db/file_reader_writer_test.cc                                         \
  db/filename_test.cc                                                   \
  db/flush_job_test.cc                                                  \
  db/listener_test.cc                                                   \
  db/log_test.cc                                                        \
  db/manual_compaction_test.cc                                          \
  db/memtable_list_test.cc                                              \
  db/merge_helper_test.cc                                               \
  db/merge_test.cc                                                      \
  db/obsolete_files_test.cc						\
  db/options_file_test.cc                                               \
  db/perf_context_test.cc                                               \
  db/plain_table_db_test.cc                                             \
  db/prefix_test.cc                                                     \
  db/repair_test.cc                                                     \
  db/range_del_aggregator_test.cc                                       \
  db/range_tombstone_fragmenter_test.cc                                 \
  db/table_properties_collector_test.cc                                 \
  db/version_builder_test.cc                                            \
  db/version_edit_test.cc                                               \
  db/version_set_test.cc                                                \
  db/wal_manager_test.cc                                                \
  db/write_batch_test.cc                                                \
  db/write_callback_test.cc                                             \
  db/write_controller_test.cc                                           \
  env/env_basic_test.cc                                                 \
  env/env_test.cc                                                       \
  env/mock_env_test.cc                                                  \
  file/delete_scheduler_test.cc                                         \
  logging/auto_roll_logger_test.cc                                      \
  logging/env_logger_test.cc                                            \
  logging/event_logger_test.cc                                          \
  memory/arena_test.cc                                                  \
  memtable/inlineskiplist_test.cc                                       \
  memtable/skiplist_test.cc                                             \
  memtable/write_buffer_manager_test.cc                                 \
  monitoring/histogram_test.cc                                          \
  monitoring/iostats_context_test.cc                                    \
  monitoring/statistics_test.cc                                         \
  monitoring/stats_history_test.cc                                      \
  options/configurable_test.cc                                          \
  options/customizable_test.cc                                          \
  options/options_test.cc                                               \
  options/options_settable_test.cc                                      \
  table/block_based/block_based_filter_block_test.cc                    \
  table/block_based/block_test.cc                                       \
  table/block_based/data_block_hash_index_test.cc                       \
  table/block_based/full_filter_block_test.cc                           \
  table/block_based/partitioned_filter_block_test.cc                    \
  table/cleanable_test.cc                                               \
  table/cuckoo/cuckoo_table_builder_test.cc                             \
  table/cuckoo/cuckoo_table_reader_test.cc                              \
  table/merger_test.cc                                                  \
  table/sst_file_reader_test.cc                                         \
  table/table_test.cc                                                   \
  tools/block_cache_analyzer/block_cache_trace_analyzer_test.cc         \
  #tools/db_bench_tool_test.cc                                           \
  tools/db_sanity_test.cc                                               \
  tools/ldb_cmd_test.cc                                                 \
  tools/reduce_levels_test.cc                                           \
  tools/sst_dump_test.cc                                                \
  tools/trace_analyzer_test.cc				             	\
  trace_replay/block_cache_tracer_test.cc                               \
  util/autovector_test.cc                                               \
  util/bloom_test.cc                                                    \
  util/coding_test.cc                                                   \
  util/crc32c_test.cc                                                   \
  util/dynamic_bloom_test.cc                                            \
  util/filelock_test.cc                                                 \
  util/file_reader_writer_test.cc                                       \
  util/hash_test.cc                                                     \
  util/heap_test.cc                                                     \
  util/random_test.cc                                                   \
  util/rate_limiter_test.cc                                             \
  util/repeatable_thread_test.cc                                        \
  util/slice_transform_test.cc                                          \
  util/timer_queue_test.cc                                              \
  util/thread_list_test.cc                                              \
  util/thread_local_test.cc                                             \
  utilities/backupable/backupable_db_test.cc                            \
  utilities/blob_db/blob_db_test.cc                                     \
  utilities/cassandra/cassandra_format_test.cc                          \
  utilities/cassandra/cassandra_functional_test.cc                      \
  utilities/cassandra/cassandra_row_merge_test.cc                       \
  utilities/cassandra/cassandra_serialize_test.cc                       \
  utilities/checkpoint/checkpoint_test.cc                               \
  utilities/env_timed_test.cc                                           \
  utilities/memory/memory_test.cc                                       \
  utilities/merge_operators/string_append/stringappend_test.cc          \
  utilities/object_registry_test.cc                                     \
  utilities/option_change_migration/option_change_migration_test.cc     \
  utilities/options/options_util_test.cc                                \
  utilities/persistent_cache/hash_table_test.cc                         \
  utilities/persistent_cache/persistent_cache_test.cc                   \
  utilities/simulator_cache/cache_simulator_test.cc                     \
  utilities/simulator_cache/sim_cache_test.cc                           \
  utilities/table_properties_collectors/compact_on_deletion_collector_test.cc  \
  utilities/transactions/optimistic_transaction_test.cc                 \
  utilities/transactions/transaction_test.cc                            \
  utilities/transactions/write_prepared_transaction_test.cc             \
  utilities/transactions/write_unprepared_transaction_test.cc           \
  utilities/ttl/ttl_test.cc                                             \
  utilities/util_merge_operators_test.cc                                \
  utilities/write_batch_with_index/write_batch_with_index_test.cc       \

JNI_NATIVE_SOURCES =                                          \
  java/rocksjni/backupenginejni.cc                            \
  java/rocksjni/backupablejni.cc                              \
  java/rocksjni/checkpoint.cc                                 \
  java/rocksjni/clock_cache.cc                                \
  java/rocksjni/columnfamilyhandle.cc                         \
  java/rocksjni/compact_range_options.cc                      \
  java/rocksjni/compaction_filter.cc                          \
  java/rocksjni/compaction_filter_factory.cc                  \
  java/rocksjni/compaction_filter_factory_jnicallback.cc      \
  java/rocksjni/compaction_job_info.cc                        \
  java/rocksjni/compaction_job_stats.cc                       \
  java/rocksjni/compaction_options.cc                         \
  java/rocksjni/compaction_options_fifo.cc                    \
  java/rocksjni/compaction_options_universal.cc               \
  java/rocksjni/comparator.cc                                 \
  java/rocksjni/comparatorjnicallback.cc                      \
  java/rocksjni/compression_options.cc                        \
  java/rocksjni/env.cc                                        \
  java/rocksjni/env_options.cc                                \
  java/rocksjni/ingest_external_file_options.cc               \
  java/rocksjni/filter.cc                                     \
  java/rocksjni/iterator.cc                                   \
  java/rocksjni/jnicallback.cc                                \
  java/rocksjni/loggerjnicallback.cc                          \
  java/rocksjni/lru_cache.cc                                  \
  java/rocksjni/memtablejni.cc                                \
  java/rocksjni/memory_util.cc                                \
  java/rocksjni/merge_operator.cc                             \
  java/rocksjni/native_comparator_wrapper_test.cc             \
  java/rocksjni/optimistic_transaction_db.cc                  \
  java/rocksjni/optimistic_transaction_options.cc             \
  java/rocksjni/options.cc                                    \
  java/rocksjni/options_util.cc                               \
  java/rocksjni/persistent_cache.cc                           \
  java/rocksjni/ratelimiterjni.cc                             \
  java/rocksjni/remove_emptyvalue_compactionfilterjni.cc      \
  java/rocksjni/cassandra_compactionfilterjni.cc              \
  java/rocksjni/cassandra_value_operator.cc                   \
  java/rocksjni/restorejni.cc                                 \
  java/rocksjni/rocks_callback_object.cc                      \
  java/rocksjni/rocksjni.cc                                   \
  java/rocksjni/rocksdb_exception_test.cc                     \
  java/rocksjni/slice.cc                                      \
  java/rocksjni/snapshot.cc                                   \
  java/rocksjni/sst_file_manager.cc                           \
  java/rocksjni/sst_file_writerjni.cc                         \
  java/rocksjni/sst_file_readerjni.cc                         \
  java/rocksjni/sst_file_reader_iterator.cc                   \
  java/rocksjni/statistics.cc                                 \
  java/rocksjni/statisticsjni.cc                              \
  java/rocksjni/table.cc                                      \
  java/rocksjni/table_filter.cc                               \
  java/rocksjni/table_filter_jnicallback.cc                   \
  java/rocksjni/thread_status.cc                              \
  java/rocksjni/trace_writer.cc                               \
  java/rocksjni/trace_writer_jnicallback.cc                   \
  java/rocksjni/transaction.cc                                \
  java/rocksjni/transaction_db.cc                             \
  java/rocksjni/transaction_options.cc                        \
  java/rocksjni/transaction_db_options.cc                     \
  java/rocksjni/transaction_log.cc                            \
  java/rocksjni/transaction_notifier.cc                       \
  java/rocksjni/transaction_notifier_jnicallback.cc           \
  java/rocksjni/ttl.cc                                        \
  java/rocksjni/wal_filter.cc                                 \
  java/rocksjni/wal_filter_jnicallback.cc                     \
  java/rocksjni/write_batch.cc                                \
  java/rocksjni/writebatchhandlerjnicallback.cc               \
  java/rocksjni/write_batch_test.cc                           \
  java/rocksjni/write_batch_with_index.cc                     \
  java/rocksjni/write_buffer_manager.cc<|MERGE_RESOLUTION|>--- conflicted
+++ resolved
@@ -309,11 +309,6 @@
   third-party/folly/folly/synchronization/ParkingLot.cpp                       \
   third-party/folly/folly/synchronization/WaitOptions.cpp                      \
 
-<<<<<<< HEAD
-MAIN_SOURCES =                                                          \
-  cloud/db_cloud_test.cc                                                \
-  cloud/cloud_manifest_test.cc                                           \
-=======
 TOOLS_MAIN_SOURCES =                                                    \
   db_stress_tool/db_stress.cc                                           \
   tools/blob_dump.cc                                                    \
@@ -328,7 +323,6 @@
   tools/trace_analyzer.cc                                               \
 
 BENCH_MAIN_SOURCES =                                                    \
->>>>>>> 1a37af74
   cache/cache_bench.cc                                                  \
   db/range_del_aggregator_bench.cc                                      \
   memtable/memtablerep_bench.cc                                         \
@@ -341,6 +335,8 @@
 TEST_MAIN_SOURCES =                                                     \
   cache/cache_test.cc                                                   \
   cache/lru_cache_test.cc                                               \
+  cloud/db_cloud_test.cc                                                \
+  cloud/cloud_manifest_test.cc                                          \
   db/column_family_test.cc                                              \
   db/compact_files_test.cc                                              \
   db/compaction/compaction_iterator_test.cc                             \
