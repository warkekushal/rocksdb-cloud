//  Copyright (c) 2011-present, Facebook, Inc.  All rights reserved.
//  This source code is licensed under both the GPLv2 (found in the
//  COPYING file in the root directory) and Apache 2.0 License
//  (found in the LICENSE.Apache file in the root directory).
//
// Copyright (c) 2011 The LevelDB Authors. All rights reserved.
// Use of this source code is governed by a BSD-style license that can be
// found in the LICENSE file. See the AUTHORS file for names of contributors.
#include "db/db_test_util.h"
#include "port/stack_trace.h"
#include "rocksdb/perf_context.h"
#include "rocksdb/utilities/debug.h"
#include "table/block_based/block_based_table_reader.h"
#include "table/block_based/block_builder.h"
#include "test_util/fault_injection_test_env.h"
#if !defined(ROCKSDB_LITE)
#include "test_util/sync_point.h"
#endif

namespace rocksdb {

class DBBasicTest : public DBTestBase {
 public:
  DBBasicTest() : DBTestBase("/db_basic_test") {}
};

TEST_F(DBBasicTest, OpenWhenOpen) {
  Options options = CurrentOptions();
  options.env = env_;
  rocksdb::DB* db2 = nullptr;
  rocksdb::Status s = DB::Open(options, dbname_, &db2);

  ASSERT_EQ(Status::Code::kIOError, s.code());
  ASSERT_EQ(Status::SubCode::kNone, s.subcode());
  ASSERT_TRUE(strstr(s.getState(), "lock ") != nullptr);

  delete db2;
}

#ifndef ROCKSDB_LITE
TEST_F(DBBasicTest, ReadOnlyDB) {
  ASSERT_OK(Put("foo", "v1"));
  ASSERT_OK(Put("bar", "v2"));
  ASSERT_OK(Put("foo", "v3"));
  Close();

  auto options = CurrentOptions();
  assert(options.env == env_);
  ASSERT_OK(ReadOnlyReopen(options));
  ASSERT_EQ("v3", Get("foo"));
  ASSERT_EQ("v2", Get("bar"));
  Iterator* iter = db_->NewIterator(ReadOptions());
  int count = 0;
  for (iter->SeekToFirst(); iter->Valid(); iter->Next()) {
    ASSERT_OK(iter->status());
    ++count;
  }
  ASSERT_EQ(count, 2);
  delete iter;
  Close();

  // Reopen and flush memtable.
  Reopen(options);
  Flush();
  Close();
  // Now check keys in read only mode.
  ASSERT_OK(ReadOnlyReopen(options));
  ASSERT_EQ("v3", Get("foo"));
  ASSERT_EQ("v2", Get("bar"));
  ASSERT_TRUE(db_->SyncWAL().IsNotSupported());
}

TEST_F(DBBasicTest, ReadOnlyDBWithWriteDBIdToManifestSet) {
  ASSERT_OK(Put("foo", "v1"));
  ASSERT_OK(Put("bar", "v2"));
  ASSERT_OK(Put("foo", "v3"));
  Close();

  auto options = CurrentOptions();
  options.write_dbid_to_manifest = true;
  assert(options.env == env_);
  ASSERT_OK(ReadOnlyReopen(options));
  std::string db_id1;
  db_->GetDbIdentity(db_id1);
  ASSERT_EQ("v3", Get("foo"));
  ASSERT_EQ("v2", Get("bar"));
  Iterator* iter = db_->NewIterator(ReadOptions());
  int count = 0;
  for (iter->SeekToFirst(); iter->Valid(); iter->Next()) {
    ASSERT_OK(iter->status());
    ++count;
  }
  ASSERT_EQ(count, 2);
  delete iter;
  Close();

  // Reopen and flush memtable.
  Reopen(options);
  Flush();
  Close();
  // Now check keys in read only mode.
  ASSERT_OK(ReadOnlyReopen(options));
  ASSERT_EQ("v3", Get("foo"));
  ASSERT_EQ("v2", Get("bar"));
  ASSERT_TRUE(db_->SyncWAL().IsNotSupported());
  std::string db_id2;
  db_->GetDbIdentity(db_id2);
  ASSERT_EQ(db_id1, db_id2);
}

TEST_F(DBBasicTest, CompactedDB) {
  const uint64_t kFileSize = 1 << 20;
  Options options = CurrentOptions();
  options.disable_auto_compactions = true;
  options.write_buffer_size = kFileSize;
  options.target_file_size_base = kFileSize;
  options.max_bytes_for_level_base = 1 << 30;
  options.compression = kNoCompression;
  Reopen(options);
  // 1 L0 file, use CompactedDB if max_open_files = -1
  ASSERT_OK(Put("aaa", DummyString(kFileSize / 2, '1')));
  Flush();
  Close();
  ASSERT_OK(ReadOnlyReopen(options));
  Status s = Put("new", "value");
  ASSERT_EQ(s.ToString(),
            "Not implemented: Not supported operation in read only mode.");
  ASSERT_EQ(DummyString(kFileSize / 2, '1'), Get("aaa"));
  Close();
  options.max_open_files = -1;
  ASSERT_OK(ReadOnlyReopen(options));
  s = Put("new", "value");
  ASSERT_EQ(s.ToString(),
            "Not implemented: Not supported in compacted db mode.");
  ASSERT_EQ(DummyString(kFileSize / 2, '1'), Get("aaa"));
  Close();
  Reopen(options);
  // Add more L0 files
  ASSERT_OK(Put("bbb", DummyString(kFileSize / 2, '2')));
  Flush();
  ASSERT_OK(Put("aaa", DummyString(kFileSize / 2, 'a')));
  Flush();
  ASSERT_OK(Put("bbb", DummyString(kFileSize / 2, 'b')));
  ASSERT_OK(Put("eee", DummyString(kFileSize / 2, 'e')));
  Flush();
  Close();

  ASSERT_OK(ReadOnlyReopen(options));
  // Fallback to read-only DB
  s = Put("new", "value");
  ASSERT_EQ(s.ToString(),
            "Not implemented: Not supported operation in read only mode.");
  Close();

  // Full compaction
  Reopen(options);
  // Add more keys
  ASSERT_OK(Put("fff", DummyString(kFileSize / 2, 'f')));
  ASSERT_OK(Put("hhh", DummyString(kFileSize / 2, 'h')));
  ASSERT_OK(Put("iii", DummyString(kFileSize / 2, 'i')));
  ASSERT_OK(Put("jjj", DummyString(kFileSize / 2, 'j')));
  db_->CompactRange(CompactRangeOptions(), nullptr, nullptr);
  ASSERT_EQ(3, NumTableFilesAtLevel(1));
  Close();

  // CompactedDB
  ASSERT_OK(ReadOnlyReopen(options));
  s = Put("new", "value");
  ASSERT_EQ(s.ToString(),
            "Not implemented: Not supported in compacted db mode.");
  ASSERT_EQ("NOT_FOUND", Get("abc"));
  ASSERT_EQ(DummyString(kFileSize / 2, 'a'), Get("aaa"));
  ASSERT_EQ(DummyString(kFileSize / 2, 'b'), Get("bbb"));
  ASSERT_EQ("NOT_FOUND", Get("ccc"));
  ASSERT_EQ(DummyString(kFileSize / 2, 'e'), Get("eee"));
  ASSERT_EQ(DummyString(kFileSize / 2, 'f'), Get("fff"));
  ASSERT_EQ("NOT_FOUND", Get("ggg"));
  ASSERT_EQ(DummyString(kFileSize / 2, 'h'), Get("hhh"));
  ASSERT_EQ(DummyString(kFileSize / 2, 'i'), Get("iii"));
  ASSERT_EQ(DummyString(kFileSize / 2, 'j'), Get("jjj"));
  ASSERT_EQ("NOT_FOUND", Get("kkk"));

  // MultiGet
  std::vector<std::string> values;
  std::vector<Status> status_list = dbfull()->MultiGet(
      ReadOptions(),
      std::vector<Slice>({Slice("aaa"), Slice("ccc"), Slice("eee"),
                          Slice("ggg"), Slice("iii"), Slice("kkk")}),
      &values);
  ASSERT_EQ(status_list.size(), static_cast<uint64_t>(6));
  ASSERT_EQ(values.size(), static_cast<uint64_t>(6));
  ASSERT_OK(status_list[0]);
  ASSERT_EQ(DummyString(kFileSize / 2, 'a'), values[0]);
  ASSERT_TRUE(status_list[1].IsNotFound());
  ASSERT_OK(status_list[2]);
  ASSERT_EQ(DummyString(kFileSize / 2, 'e'), values[2]);
  ASSERT_TRUE(status_list[3].IsNotFound());
  ASSERT_OK(status_list[4]);
  ASSERT_EQ(DummyString(kFileSize / 2, 'i'), values[4]);
  ASSERT_TRUE(status_list[5].IsNotFound());

  Reopen(options);
  // Add a key
  ASSERT_OK(Put("fff", DummyString(kFileSize / 2, 'f')));
  Close();
  ASSERT_OK(ReadOnlyReopen(options));
  s = Put("new", "value");
  ASSERT_EQ(s.ToString(),
            "Not implemented: Not supported operation in read only mode.");
}

TEST_F(DBBasicTest, LevelLimitReopen) {
  Options options = CurrentOptions();
  CreateAndReopenWithCF({"pikachu"}, options);

  const std::string value(1024 * 1024, ' ');
  int i = 0;
  while (NumTableFilesAtLevel(2, 1) == 0) {
    ASSERT_OK(Put(1, Key(i++), value));
    dbfull()->TEST_WaitForFlushMemTable();
    dbfull()->TEST_WaitForCompact();
  }

  options.num_levels = 1;
  options.max_bytes_for_level_multiplier_additional.resize(1, 1);
  Status s = TryReopenWithColumnFamilies({"default", "pikachu"}, options);
  ASSERT_EQ(s.IsInvalidArgument(), true);
  ASSERT_EQ(s.ToString(),
            "Invalid argument: db has more levels than options.num_levels");

  options.num_levels = 10;
  options.max_bytes_for_level_multiplier_additional.resize(10, 1);
  ASSERT_OK(TryReopenWithColumnFamilies({"default", "pikachu"}, options));
}
#endif  // ROCKSDB_LITE

TEST_F(DBBasicTest, PutDeleteGet) {
  do {
    CreateAndReopenWithCF({"pikachu"}, CurrentOptions());
    ASSERT_OK(Put(1, "foo", "v1"));
    ASSERT_EQ("v1", Get(1, "foo"));
    ASSERT_OK(Put(1, "foo", "v2"));
    ASSERT_EQ("v2", Get(1, "foo"));
    ASSERT_OK(Delete(1, "foo"));
    ASSERT_EQ("NOT_FOUND", Get(1, "foo"));
  } while (ChangeOptions());
}

TEST_F(DBBasicTest, PutSingleDeleteGet) {
  do {
    CreateAndReopenWithCF({"pikachu"}, CurrentOptions());
    ASSERT_OK(Put(1, "foo", "v1"));
    ASSERT_EQ("v1", Get(1, "foo"));
    ASSERT_OK(Put(1, "foo2", "v2"));
    ASSERT_EQ("v2", Get(1, "foo2"));
    ASSERT_OK(SingleDelete(1, "foo"));
    ASSERT_EQ("NOT_FOUND", Get(1, "foo"));
    // Ski FIFO and universal compaction because they do not apply to the test
    // case. Skip MergePut because single delete does not get removed when it
    // encounters a merge.
  } while (ChangeOptions(kSkipFIFOCompaction | kSkipUniversalCompaction |
                         kSkipMergePut));
}

TEST_F(DBBasicTest, EmptyFlush) {
  // It is possible to produce empty flushes when using single deletes. Tests
  // whether empty flushes cause issues.
  do {
    Random rnd(301);

    Options options = CurrentOptions();
    options.disable_auto_compactions = true;
    CreateAndReopenWithCF({"pikachu"}, options);

    Put(1, "a", Slice());
    SingleDelete(1, "a");
    ASSERT_OK(Flush(1));

    ASSERT_EQ("[ ]", AllEntriesFor("a", 1));
    // Skip FIFO and  universal compaction as they do not apply to the test
    // case. Skip MergePut because merges cannot be combined with single
    // deletions.
  } while (ChangeOptions(kSkipFIFOCompaction | kSkipUniversalCompaction |
                         kSkipMergePut));
}

TEST_F(DBBasicTest, GetFromVersions) {
  do {
    CreateAndReopenWithCF({"pikachu"}, CurrentOptions());
    ASSERT_OK(Put(1, "foo", "v1"));
    ASSERT_OK(Flush(1));
    ASSERT_EQ("v1", Get(1, "foo"));
    ASSERT_EQ("NOT_FOUND", Get(0, "foo"));
  } while (ChangeOptions());
}

#ifndef ROCKSDB_LITE
TEST_F(DBBasicTest, GetSnapshot) {
  anon::OptionsOverride options_override;
  options_override.skip_policy = kSkipNoSnapshot;
  do {
    CreateAndReopenWithCF({"pikachu"}, CurrentOptions(options_override));
    // Try with both a short key and a long key
    for (int i = 0; i < 2; i++) {
      std::string key = (i == 0) ? std::string("foo") : std::string(200, 'x');
      ASSERT_OK(Put(1, key, "v1"));
      const Snapshot* s1 = db_->GetSnapshot();
      ASSERT_OK(Put(1, key, "v2"));
      ASSERT_EQ("v2", Get(1, key));
      ASSERT_EQ("v1", Get(1, key, s1));
      ASSERT_OK(Flush(1));
      ASSERT_EQ("v2", Get(1, key));
      ASSERT_EQ("v1", Get(1, key, s1));
      db_->ReleaseSnapshot(s1);
    }
  } while (ChangeOptions());
}
#endif  // ROCKSDB_LITE

TEST_F(DBBasicTest, CheckLock) {
  do {
    DB* localdb;
    Options options = CurrentOptions();
    ASSERT_OK(TryReopen(options));

    // second open should fail
    ASSERT_TRUE(!(DB::Open(options, dbname_, &localdb)).ok());
  } while (ChangeCompactOptions());
}

TEST_F(DBBasicTest, FlushMultipleMemtable) {
  do {
    Options options = CurrentOptions();
    WriteOptions writeOpt = WriteOptions();
    writeOpt.disableWAL = true;
    options.max_write_buffer_number = 4;
    options.min_write_buffer_number_to_merge = 3;
    options.max_write_buffer_size_to_maintain = -1;
    CreateAndReopenWithCF({"pikachu"}, options);
    ASSERT_OK(dbfull()->Put(writeOpt, handles_[1], "foo", "v1"));
    ASSERT_OK(Flush(1));
    ASSERT_OK(dbfull()->Put(writeOpt, handles_[1], "bar", "v1"));

    ASSERT_EQ("v1", Get(1, "foo"));
    ASSERT_EQ("v1", Get(1, "bar"));
    ASSERT_OK(Flush(1));
  } while (ChangeCompactOptions());
}

TEST_F(DBBasicTest, FlushEmptyColumnFamily) {
  // Block flush thread and disable compaction thread
  env_->SetBackgroundThreads(1, Env::HIGH);
  env_->SetBackgroundThreads(1, Env::LOW);
  test::SleepingBackgroundTask sleeping_task_low;
  env_->Schedule(&test::SleepingBackgroundTask::DoSleepTask, &sleeping_task_low,
                 Env::Priority::LOW);
  test::SleepingBackgroundTask sleeping_task_high;
  env_->Schedule(&test::SleepingBackgroundTask::DoSleepTask,
                 &sleeping_task_high, Env::Priority::HIGH);

  Options options = CurrentOptions();
  // disable compaction
  options.disable_auto_compactions = true;
  WriteOptions writeOpt = WriteOptions();
  writeOpt.disableWAL = true;
  options.max_write_buffer_number = 2;
  options.min_write_buffer_number_to_merge = 1;
  options.max_write_buffer_size_to_maintain =
      static_cast<int64_t>(options.write_buffer_size);
  CreateAndReopenWithCF({"pikachu"}, options);

  // Compaction can still go through even if no thread can flush the
  // mem table.
  ASSERT_OK(Flush(0));
  ASSERT_OK(Flush(1));

  // Insert can go through
  ASSERT_OK(dbfull()->Put(writeOpt, handles_[0], "foo", "v1"));
  ASSERT_OK(dbfull()->Put(writeOpt, handles_[1], "bar", "v1"));

  ASSERT_EQ("v1", Get(0, "foo"));
  ASSERT_EQ("v1", Get(1, "bar"));

  sleeping_task_high.WakeUp();
  sleeping_task_high.WaitUntilDone();

  // Flush can still go through.
  ASSERT_OK(Flush(0));
  ASSERT_OK(Flush(1));

  sleeping_task_low.WakeUp();
  sleeping_task_low.WaitUntilDone();
}

TEST_F(DBBasicTest, FLUSH) {
  do {
    CreateAndReopenWithCF({"pikachu"}, CurrentOptions());
    WriteOptions writeOpt = WriteOptions();
    writeOpt.disableWAL = true;
    SetPerfLevel(kEnableTime);
    ASSERT_OK(dbfull()->Put(writeOpt, handles_[1], "foo", "v1"));
    // this will now also flush the last 2 writes
    ASSERT_OK(Flush(1));
    ASSERT_OK(dbfull()->Put(writeOpt, handles_[1], "bar", "v1"));

    get_perf_context()->Reset();
    Get(1, "foo");
    ASSERT_TRUE((int)get_perf_context()->get_from_output_files_time > 0);
    ASSERT_EQ(2, (int)get_perf_context()->get_read_bytes);

    ReopenWithColumnFamilies({"default", "pikachu"}, CurrentOptions());
    ASSERT_EQ("v1", Get(1, "foo"));
    ASSERT_EQ("v1", Get(1, "bar"));

    writeOpt.disableWAL = true;
    ASSERT_OK(dbfull()->Put(writeOpt, handles_[1], "bar", "v2"));
    ASSERT_OK(dbfull()->Put(writeOpt, handles_[1], "foo", "v2"));
    ASSERT_OK(Flush(1));

    ReopenWithColumnFamilies({"default", "pikachu"}, CurrentOptions());
    ASSERT_EQ("v2", Get(1, "bar"));
    get_perf_context()->Reset();
    ASSERT_EQ("v2", Get(1, "foo"));
    ASSERT_TRUE((int)get_perf_context()->get_from_output_files_time > 0);

    writeOpt.disableWAL = false;
    ASSERT_OK(dbfull()->Put(writeOpt, handles_[1], "bar", "v3"));
    ASSERT_OK(dbfull()->Put(writeOpt, handles_[1], "foo", "v3"));
    ASSERT_OK(Flush(1));

    ReopenWithColumnFamilies({"default", "pikachu"}, CurrentOptions());
    // 'foo' should be there because its put
    // has WAL enabled.
    ASSERT_EQ("v3", Get(1, "foo"));
    ASSERT_EQ("v3", Get(1, "bar"));

    SetPerfLevel(kDisable);
  } while (ChangeCompactOptions());
}

TEST_F(DBBasicTest, ManifestRollOver) {
  do {
    Options options;
    options.max_manifest_file_size = 10;  // 10 bytes
    options = CurrentOptions(options);
    CreateAndReopenWithCF({"pikachu"}, options);
    {
      ASSERT_OK(Put(1, "manifest_key1", std::string(1000, '1')));
      ASSERT_OK(Put(1, "manifest_key2", std::string(1000, '2')));
      ASSERT_OK(Put(1, "manifest_key3", std::string(1000, '3')));
      uint64_t manifest_before_flush = dbfull()->TEST_Current_Manifest_FileNo();
      ASSERT_OK(Flush(1));  // This should trigger LogAndApply.
      uint64_t manifest_after_flush = dbfull()->TEST_Current_Manifest_FileNo();
      ASSERT_GT(manifest_after_flush, manifest_before_flush);
      ReopenWithColumnFamilies({"default", "pikachu"}, options);
      ASSERT_GT(dbfull()->TEST_Current_Manifest_FileNo(), manifest_after_flush);
      // check if a new manifest file got inserted or not.
      ASSERT_EQ(std::string(1000, '1'), Get(1, "manifest_key1"));
      ASSERT_EQ(std::string(1000, '2'), Get(1, "manifest_key2"));
      ASSERT_EQ(std::string(1000, '3'), Get(1, "manifest_key3"));
    }
  } while (ChangeCompactOptions());
}

TEST_F(DBBasicTest, IdentityAcrossRestarts1) {
  do {
    std::string id1;
    ASSERT_OK(db_->GetDbIdentity(id1));

    Options options = CurrentOptions();
    Reopen(options);
    std::string id2;
    ASSERT_OK(db_->GetDbIdentity(id2));
    // id1 should match id2 because identity was not regenerated
    ASSERT_EQ(id1.compare(id2), 0);

    std::string idfilename = IdentityFileName(dbname_);
    ASSERT_OK(env_->DeleteFile(idfilename));
    Reopen(options);
    std::string id3;
    ASSERT_OK(db_->GetDbIdentity(id3));
    if (options.write_dbid_to_manifest) {
      ASSERT_EQ(id1.compare(id3), 0);
    } else {
      // id1 should NOT match id3 because identity was regenerated
      ASSERT_NE(id1.compare(id3), 0);
    }
  } while (ChangeCompactOptions());
}

TEST_F(DBBasicTest, IdentityAcrossRestarts2) {
  do {
    std::string id1;
    ASSERT_OK(db_->GetDbIdentity(id1));

    Options options = CurrentOptions();
    options.write_dbid_to_manifest = true;
    Reopen(options);
    std::string id2;
    ASSERT_OK(db_->GetDbIdentity(id2));
    // id1 should match id2 because identity was not regenerated
    ASSERT_EQ(id1.compare(id2), 0);

    std::string idfilename = IdentityFileName(dbname_);
    ASSERT_OK(env_->DeleteFile(idfilename));
    Reopen(options);
    std::string id3;
    ASSERT_OK(db_->GetDbIdentity(id3));
    // id1 should NOT match id3 because identity was regenerated
    ASSERT_EQ(id1, id3);
  } while (ChangeCompactOptions());
}

#ifndef ROCKSDB_LITE
TEST_F(DBBasicTest, Snapshot) {
  anon::OptionsOverride options_override;
  options_override.skip_policy = kSkipNoSnapshot;
  do {
    CreateAndReopenWithCF({"pikachu"}, CurrentOptions(options_override));
    Put(0, "foo", "0v1");
    Put(1, "foo", "1v1");

    const Snapshot* s1 = db_->GetSnapshot();
    ASSERT_EQ(1U, GetNumSnapshots());
    uint64_t time_snap1 = GetTimeOldestSnapshots();
    ASSERT_GT(time_snap1, 0U);
    ASSERT_EQ(GetSequenceOldestSnapshots(), s1->GetSequenceNumber());
    Put(0, "foo", "0v2");
    Put(1, "foo", "1v2");

    env_->addon_time_.fetch_add(1);

    const Snapshot* s2 = db_->GetSnapshot();
    ASSERT_EQ(2U, GetNumSnapshots());
    ASSERT_EQ(time_snap1, GetTimeOldestSnapshots());
    ASSERT_EQ(GetSequenceOldestSnapshots(), s1->GetSequenceNumber());
    Put(0, "foo", "0v3");
    Put(1, "foo", "1v3");

    {
      ManagedSnapshot s3(db_);
      ASSERT_EQ(3U, GetNumSnapshots());
      ASSERT_EQ(time_snap1, GetTimeOldestSnapshots());
      ASSERT_EQ(GetSequenceOldestSnapshots(), s1->GetSequenceNumber());

      Put(0, "foo", "0v4");
      Put(1, "foo", "1v4");
      ASSERT_EQ("0v1", Get(0, "foo", s1));
      ASSERT_EQ("1v1", Get(1, "foo", s1));
      ASSERT_EQ("0v2", Get(0, "foo", s2));
      ASSERT_EQ("1v2", Get(1, "foo", s2));
      ASSERT_EQ("0v3", Get(0, "foo", s3.snapshot()));
      ASSERT_EQ("1v3", Get(1, "foo", s3.snapshot()));
      ASSERT_EQ("0v4", Get(0, "foo"));
      ASSERT_EQ("1v4", Get(1, "foo"));
    }

    ASSERT_EQ(2U, GetNumSnapshots());
    ASSERT_EQ(time_snap1, GetTimeOldestSnapshots());
    ASSERT_EQ(GetSequenceOldestSnapshots(), s1->GetSequenceNumber());
    ASSERT_EQ("0v1", Get(0, "foo", s1));
    ASSERT_EQ("1v1", Get(1, "foo", s1));
    ASSERT_EQ("0v2", Get(0, "foo", s2));
    ASSERT_EQ("1v2", Get(1, "foo", s2));
    ASSERT_EQ("0v4", Get(0, "foo"));
    ASSERT_EQ("1v4", Get(1, "foo"));

    db_->ReleaseSnapshot(s1);
    ASSERT_EQ("0v2", Get(0, "foo", s2));
    ASSERT_EQ("1v2", Get(1, "foo", s2));
    ASSERT_EQ("0v4", Get(0, "foo"));
    ASSERT_EQ("1v4", Get(1, "foo"));
    ASSERT_EQ(1U, GetNumSnapshots());
<<<<<<< HEAD
    ASSERT_LE(time_snap1, GetTimeOldestSnapshots());
=======
    ASSERT_LT(time_snap1, GetTimeOldestSnapshots());
    ASSERT_EQ(GetSequenceOldestSnapshots(), s2->GetSequenceNumber());
>>>>>>> 0915c99f

    db_->ReleaseSnapshot(s2);
    ASSERT_EQ(0U, GetNumSnapshots());
    ASSERT_EQ(GetSequenceOldestSnapshots(), 0);
    ASSERT_EQ("0v4", Get(0, "foo"));
    ASSERT_EQ("1v4", Get(1, "foo"));
  } while (ChangeOptions());
}

#endif  // ROCKSDB_LITE

TEST_F(DBBasicTest, CompactBetweenSnapshots) {
  anon::OptionsOverride options_override;
  options_override.skip_policy = kSkipNoSnapshot;
  do {
    Options options = CurrentOptions(options_override);
    options.disable_auto_compactions = true;
    CreateAndReopenWithCF({"pikachu"}, options);
    Random rnd(301);
    FillLevels("a", "z", 1);

    Put(1, "foo", "first");
    const Snapshot* snapshot1 = db_->GetSnapshot();
    Put(1, "foo", "second");
    Put(1, "foo", "third");
    Put(1, "foo", "fourth");
    const Snapshot* snapshot2 = db_->GetSnapshot();
    Put(1, "foo", "fifth");
    Put(1, "foo", "sixth");

    // All entries (including duplicates) exist
    // before any compaction or flush is triggered.
    ASSERT_EQ(AllEntriesFor("foo", 1),
              "[ sixth, fifth, fourth, third, second, first ]");
    ASSERT_EQ("sixth", Get(1, "foo"));
    ASSERT_EQ("fourth", Get(1, "foo", snapshot2));
    ASSERT_EQ("first", Get(1, "foo", snapshot1));

    // After a flush, "second", "third" and "fifth" should
    // be removed
    ASSERT_OK(Flush(1));
    ASSERT_EQ(AllEntriesFor("foo", 1), "[ sixth, fourth, first ]");

    // after we release the snapshot1, only two values left
    db_->ReleaseSnapshot(snapshot1);
    FillLevels("a", "z", 1);
    dbfull()->CompactRange(CompactRangeOptions(), handles_[1], nullptr,
                           nullptr);

    // We have only one valid snapshot snapshot2. Since snapshot1 is
    // not valid anymore, "first" should be removed by a compaction.
    ASSERT_EQ("sixth", Get(1, "foo"));
    ASSERT_EQ("fourth", Get(1, "foo", snapshot2));
    ASSERT_EQ(AllEntriesFor("foo", 1), "[ sixth, fourth ]");

    // after we release the snapshot2, only one value should be left
    db_->ReleaseSnapshot(snapshot2);
    FillLevels("a", "z", 1);
    dbfull()->CompactRange(CompactRangeOptions(), handles_[1], nullptr,
                           nullptr);
    ASSERT_EQ("sixth", Get(1, "foo"));
    ASSERT_EQ(AllEntriesFor("foo", 1), "[ sixth ]");
  } while (ChangeOptions(kSkipFIFOCompaction));
}

TEST_F(DBBasicTest, DBOpen_Options) {
  Options options = CurrentOptions();
  Close();
  Destroy(options);

  // Does not exist, and create_if_missing == false: error
  DB* db = nullptr;
  options.create_if_missing = false;
  Status s = DB::Open(options, dbname_, &db);
  ASSERT_TRUE(strstr(s.ToString().c_str(), "does not exist") != nullptr);
  ASSERT_TRUE(db == nullptr);

  // Does not exist, and create_if_missing == true: OK
  options.create_if_missing = true;
  s = DB::Open(options, dbname_, &db);
  ASSERT_OK(s);
  ASSERT_TRUE(db != nullptr);

  delete db;
  db = nullptr;

  // Does exist, and error_if_exists == true: error
  options.create_if_missing = false;
  options.error_if_exists = true;
  s = DB::Open(options, dbname_, &db);
  ASSERT_TRUE(strstr(s.ToString().c_str(), "exists") != nullptr);
  ASSERT_TRUE(db == nullptr);

  // Does exist, and error_if_exists == false: OK
  options.create_if_missing = true;
  options.error_if_exists = false;
  s = DB::Open(options, dbname_, &db);
  ASSERT_OK(s);
  ASSERT_TRUE(db != nullptr);

  delete db;
  db = nullptr;
}

TEST_F(DBBasicTest, CompactOnFlush) {
  anon::OptionsOverride options_override;
  options_override.skip_policy = kSkipNoSnapshot;
  do {
    Options options = CurrentOptions(options_override);
    options.disable_auto_compactions = true;
    CreateAndReopenWithCF({"pikachu"}, options);

    Put(1, "foo", "v1");
    ASSERT_OK(Flush(1));
    ASSERT_EQ(AllEntriesFor("foo", 1), "[ v1 ]");

    // Write two new keys
    Put(1, "a", "begin");
    Put(1, "z", "end");
    Flush(1);

    // Case1: Delete followed by a put
    Delete(1, "foo");
    Put(1, "foo", "v2");
    ASSERT_EQ(AllEntriesFor("foo", 1), "[ v2, DEL, v1 ]");

    // After the current memtable is flushed, the DEL should
    // have been removed
    ASSERT_OK(Flush(1));
    ASSERT_EQ(AllEntriesFor("foo", 1), "[ v2, v1 ]");

    dbfull()->CompactRange(CompactRangeOptions(), handles_[1], nullptr,
                           nullptr);
    ASSERT_EQ(AllEntriesFor("foo", 1), "[ v2 ]");

    // Case 2: Delete followed by another delete
    Delete(1, "foo");
    Delete(1, "foo");
    ASSERT_EQ(AllEntriesFor("foo", 1), "[ DEL, DEL, v2 ]");
    ASSERT_OK(Flush(1));
    ASSERT_EQ(AllEntriesFor("foo", 1), "[ DEL, v2 ]");
    dbfull()->CompactRange(CompactRangeOptions(), handles_[1], nullptr,
                           nullptr);
    ASSERT_EQ(AllEntriesFor("foo", 1), "[ ]");

    // Case 3: Put followed by a delete
    Put(1, "foo", "v3");
    Delete(1, "foo");
    ASSERT_EQ(AllEntriesFor("foo", 1), "[ DEL, v3 ]");
    ASSERT_OK(Flush(1));
    ASSERT_EQ(AllEntriesFor("foo", 1), "[ DEL ]");
    dbfull()->CompactRange(CompactRangeOptions(), handles_[1], nullptr,
                           nullptr);
    ASSERT_EQ(AllEntriesFor("foo", 1), "[ ]");

    // Case 4: Put followed by another Put
    Put(1, "foo", "v4");
    Put(1, "foo", "v5");
    ASSERT_EQ(AllEntriesFor("foo", 1), "[ v5, v4 ]");
    ASSERT_OK(Flush(1));
    ASSERT_EQ(AllEntriesFor("foo", 1), "[ v5 ]");
    dbfull()->CompactRange(CompactRangeOptions(), handles_[1], nullptr,
                           nullptr);
    ASSERT_EQ(AllEntriesFor("foo", 1), "[ v5 ]");

    // clear database
    Delete(1, "foo");
    dbfull()->CompactRange(CompactRangeOptions(), handles_[1], nullptr,
                           nullptr);
    ASSERT_EQ(AllEntriesFor("foo", 1), "[ ]");

    // Case 5: Put followed by snapshot followed by another Put
    // Both puts should remain.
    Put(1, "foo", "v6");
    const Snapshot* snapshot = db_->GetSnapshot();
    Put(1, "foo", "v7");
    ASSERT_OK(Flush(1));
    ASSERT_EQ(AllEntriesFor("foo", 1), "[ v7, v6 ]");
    db_->ReleaseSnapshot(snapshot);

    // clear database
    Delete(1, "foo");
    dbfull()->CompactRange(CompactRangeOptions(), handles_[1], nullptr,
                           nullptr);
    ASSERT_EQ(AllEntriesFor("foo", 1), "[ ]");

    // Case 5: snapshot followed by a put followed by another Put
    // Only the last put should remain.
    const Snapshot* snapshot1 = db_->GetSnapshot();
    Put(1, "foo", "v8");
    Put(1, "foo", "v9");
    ASSERT_OK(Flush(1));
    ASSERT_EQ(AllEntriesFor("foo", 1), "[ v9 ]");
    db_->ReleaseSnapshot(snapshot1);
  } while (ChangeCompactOptions());
}

TEST_F(DBBasicTest, FlushOneColumnFamily) {
  Options options = CurrentOptions();
  CreateAndReopenWithCF({"pikachu", "ilya", "muromec", "dobrynia", "nikitich",
                         "alyosha", "popovich"},
                        options);

  ASSERT_OK(Put(0, "Default", "Default"));
  ASSERT_OK(Put(1, "pikachu", "pikachu"));
  ASSERT_OK(Put(2, "ilya", "ilya"));
  ASSERT_OK(Put(3, "muromec", "muromec"));
  ASSERT_OK(Put(4, "dobrynia", "dobrynia"));
  ASSERT_OK(Put(5, "nikitich", "nikitich"));
  ASSERT_OK(Put(6, "alyosha", "alyosha"));
  ASSERT_OK(Put(7, "popovich", "popovich"));

  for (int i = 0; i < 8; ++i) {
    Flush(i);
    auto tables = ListTableFiles(env_, dbname_);
    ASSERT_EQ(tables.size(), i + 1U);
  }
}

TEST_F(DBBasicTest, MultiGetSimple) {
  do {
    CreateAndReopenWithCF({"pikachu"}, CurrentOptions());
    SetPerfLevel(kEnableCount);
    ASSERT_OK(Put(1, "k1", "v1"));
    ASSERT_OK(Put(1, "k2", "v2"));
    ASSERT_OK(Put(1, "k3", "v3"));
    ASSERT_OK(Put(1, "k4", "v4"));
    ASSERT_OK(Delete(1, "k4"));
    ASSERT_OK(Put(1, "k5", "v5"));
    ASSERT_OK(Delete(1, "no_key"));

    std::vector<Slice> keys({"k1", "k2", "k3", "k4", "k5", "no_key"});

    std::vector<std::string> values(20, "Temporary data to be overwritten");
    std::vector<ColumnFamilyHandle*> cfs(keys.size(), handles_[1]);

    get_perf_context()->Reset();
    std::vector<Status> s = db_->MultiGet(ReadOptions(), cfs, keys, &values);
    ASSERT_EQ(values.size(), keys.size());
    ASSERT_EQ(values[0], "v1");
    ASSERT_EQ(values[1], "v2");
    ASSERT_EQ(values[2], "v3");
    ASSERT_EQ(values[4], "v5");
    // four kv pairs * two bytes per value
    ASSERT_EQ(8, (int)get_perf_context()->multiget_read_bytes);

    ASSERT_OK(s[0]);
    ASSERT_OK(s[1]);
    ASSERT_OK(s[2]);
    ASSERT_TRUE(s[3].IsNotFound());
    ASSERT_OK(s[4]);
    ASSERT_TRUE(s[5].IsNotFound());
    SetPerfLevel(kDisable);
  } while (ChangeCompactOptions());
}

TEST_F(DBBasicTest, MultiGetEmpty) {
  do {
    CreateAndReopenWithCF({"pikachu"}, CurrentOptions());
    // Empty Key Set
    std::vector<Slice> keys;
    std::vector<std::string> values;
    std::vector<ColumnFamilyHandle*> cfs;
    std::vector<Status> s = db_->MultiGet(ReadOptions(), cfs, keys, &values);
    ASSERT_EQ(s.size(), 0U);

    // Empty Database, Empty Key Set
    Options options = CurrentOptions();
    options.create_if_missing = true;
    DestroyAndReopen(options);
    CreateAndReopenWithCF({"pikachu"}, options);
    s = db_->MultiGet(ReadOptions(), cfs, keys, &values);
    ASSERT_EQ(s.size(), 0U);

    // Empty Database, Search for Keys
    keys.resize(2);
    keys[0] = "a";
    keys[1] = "b";
    cfs.push_back(handles_[0]);
    cfs.push_back(handles_[1]);
    s = db_->MultiGet(ReadOptions(), cfs, keys, &values);
    ASSERT_EQ(static_cast<int>(s.size()), 2);
    ASSERT_TRUE(s[0].IsNotFound() && s[1].IsNotFound());
  } while (ChangeCompactOptions());
}

TEST_F(DBBasicTest, ChecksumTest) {
  BlockBasedTableOptions table_options;
  Options options = CurrentOptions();
  // change when new checksum type added
  int max_checksum = static_cast<int>(kxxHash64);
  const int kNumPerFile = 2;

  // generate one table with each type of checksum
  for (int i = 0; i <= max_checksum; ++i) {
    table_options.checksum = static_cast<ChecksumType>(i);
    options.table_factory.reset(NewBlockBasedTableFactory(table_options));
    Reopen(options);
    for (int j = 0; j < kNumPerFile; ++j) {
      ASSERT_OK(Put(Key(i * kNumPerFile + j), Key(i * kNumPerFile + j)));
    }
    ASSERT_OK(Flush());
  }

  // with each valid checksum type setting...
  for (int i = 0; i <= max_checksum; ++i) {
    table_options.checksum = static_cast<ChecksumType>(i);
    options.table_factory.reset(NewBlockBasedTableFactory(table_options));
    Reopen(options);
    // verify every type of checksum (should be regardless of that setting)
    for (int j = 0; j < (max_checksum + 1) * kNumPerFile; ++j) {
      ASSERT_EQ(Key(j), Get(Key(j)));
    }
  }
}

// On Windows you can have either memory mapped file or a file
// with unbuffered access. So this asserts and does not make
// sense to run
#ifndef OS_WIN
TEST_F(DBBasicTest, MmapAndBufferOptions) {
  if (!IsMemoryMappedAccessSupported()) {
    return;
  }
  Options options = CurrentOptions();

  options.use_direct_reads = true;
  options.allow_mmap_reads = true;
  ASSERT_NOK(TryReopen(options));

  // All other combinations are acceptable
  options.use_direct_reads = false;
  ASSERT_OK(TryReopen(options));

  if (IsDirectIOSupported()) {
    options.use_direct_reads = true;
    options.allow_mmap_reads = false;
    ASSERT_OK(TryReopen(options));
  }

  options.use_direct_reads = false;
  ASSERT_OK(TryReopen(options));
}
#endif

class TestEnv : public EnvWrapper {
  public:
   explicit TestEnv(Env* base_env) : EnvWrapper(base_env), close_count(0) {}

   class TestLogger : public Logger {
    public:
     using Logger::Logv;
     explicit TestLogger(TestEnv* env_ptr) : Logger() { env = env_ptr; }
     ~TestLogger() override {
       if (!closed_) {
         CloseHelper();
       }
     }
     void Logv(const char* /*format*/, va_list /*ap*/) override {}

    protected:
     Status CloseImpl() override { return CloseHelper(); }

    private:
     Status CloseHelper() {
       env->CloseCountInc();
       ;
       return Status::IOError();
     }
     TestEnv* env;
   };

    void CloseCountInc() { close_count++; }

    int GetCloseCount() { return close_count; }

    Status NewLogger(const std::string& /*fname*/,
                     std::shared_ptr<Logger>* result) override {
      result->reset(new TestLogger(this));
      return Status::OK();
    }

   private:
    int close_count;
};

TEST_F(DBBasicTest, DBClose) {
  Options options = GetDefaultOptions();
  std::string dbname = test::PerThreadDBPath("db_close_test");
  ASSERT_OK(DestroyDB(dbname, options));

  DB* db = nullptr;
  TestEnv* env = new TestEnv(env_);
  std::unique_ptr<TestEnv> local_env_guard(env);
  options.create_if_missing = true;
  options.env = env;
  Status s = DB::Open(options, dbname, &db);
  ASSERT_OK(s);
  ASSERT_TRUE(db != nullptr);

  s = db->Close();
  ASSERT_EQ(env->GetCloseCount(), 1);
  ASSERT_EQ(s, Status::IOError());

  delete db;
  ASSERT_EQ(env->GetCloseCount(), 1);

  // Do not call DB::Close() and ensure our logger Close() still gets called
  s = DB::Open(options, dbname, &db);
  ASSERT_OK(s);
  ASSERT_TRUE(db != nullptr);
  delete db;
  ASSERT_EQ(env->GetCloseCount(), 2);

  // Provide our own logger and ensure DB::Close() does not close it
  options.info_log.reset(new TestEnv::TestLogger(env));
  options.create_if_missing = false;
  s = DB::Open(options, dbname, &db);
  ASSERT_OK(s);
  ASSERT_TRUE(db != nullptr);

  s = db->Close();
  ASSERT_EQ(s, Status::OK());
  delete db;
  ASSERT_EQ(env->GetCloseCount(), 2);
  options.info_log.reset();
  ASSERT_EQ(env->GetCloseCount(), 3);
}

TEST_F(DBBasicTest, DBCloseFlushError) {
  std::unique_ptr<FaultInjectionTestEnv> fault_injection_env(
      new FaultInjectionTestEnv(env_));
  Options options = GetDefaultOptions();
  options.create_if_missing = true;
  options.manual_wal_flush = true;
  options.write_buffer_size=100;
  options.env = fault_injection_env.get();

  Reopen(options);
  ASSERT_OK(Put("key1", "value1"));
  ASSERT_OK(Put("key2", "value2"));
  ASSERT_OK(dbfull()->TEST_SwitchMemtable());
  ASSERT_OK(Put("key3", "value3"));
  fault_injection_env->SetFilesystemActive(false);
  Status s = dbfull()->Close();
  fault_injection_env->SetFilesystemActive(true);
  ASSERT_NE(s, Status::OK());

  Destroy(options);
}

class DBMultiGetTestWithParam : public DBBasicTest,
                                public testing::WithParamInterface<bool> {};

TEST_P(DBMultiGetTestWithParam, MultiGetMultiCF) {
  Options options = CurrentOptions();
  CreateAndReopenWithCF({"pikachu", "ilya", "muromec", "dobrynia", "nikitich",
                         "alyosha", "popovich"},
                        options);
  // <CF, key, value> tuples
  std::vector<std::tuple<int, std::string, std::string>> cf_kv_vec;
  static const int num_keys = 24;
  cf_kv_vec.reserve(num_keys);

  for (int i = 0; i < num_keys; ++i) {
    int cf = i / 3;
    int cf_key = 1 % 3;
    cf_kv_vec.emplace_back(std::make_tuple(
        cf, "cf" + std::to_string(cf) + "_key_" + std::to_string(cf_key),
        "cf" + std::to_string(cf) + "_val_" + std::to_string(cf_key)));
    ASSERT_OK(Put(std::get<0>(cf_kv_vec[i]), std::get<1>(cf_kv_vec[i]),
                  std::get<2>(cf_kv_vec[i])));
  }

  int get_sv_count = 0;
  rocksdb::DBImpl* db = reinterpret_cast<DBImpl*>(db_);
  rocksdb::SyncPoint::GetInstance()->SetCallBack(
      "DBImpl::MultiGet::AfterRefSV", [&](void* /*arg*/) {
        if (++get_sv_count == 2) {
          // After MultiGet refs a couple of CFs, flush all CFs so MultiGet
          // is forced to repeat the process
          for (int i = 0; i < num_keys; ++i) {
            int cf = i / 3;
            int cf_key = i % 8;
            if (cf_key == 0) {
              ASSERT_OK(Flush(cf));
            }
            ASSERT_OK(Put(std::get<0>(cf_kv_vec[i]), std::get<1>(cf_kv_vec[i]),
                          std::get<2>(cf_kv_vec[i]) + "_2"));
          }
        }
        if (get_sv_count == 11) {
          for (int i = 0; i < 8; ++i) {
            auto* cfd = reinterpret_cast<ColumnFamilyHandleImpl*>(
                            db->GetColumnFamilyHandle(i))
                            ->cfd();
            ASSERT_EQ(cfd->TEST_GetLocalSV()->Get(), SuperVersion::kSVInUse);
          }
        }
      });
  rocksdb::SyncPoint::GetInstance()->EnableProcessing();

  std::vector<int> cfs;
  std::vector<std::string> keys;
  std::vector<std::string> values;

  for (int i = 0; i < num_keys; ++i) {
    cfs.push_back(std::get<0>(cf_kv_vec[i]));
    keys.push_back(std::get<1>(cf_kv_vec[i]));
  }

  values = MultiGet(cfs, keys, nullptr, GetParam());
  ASSERT_EQ(values.size(), num_keys);
  for (unsigned int j = 0; j < values.size(); ++j) {
    ASSERT_EQ(values[j], std::get<2>(cf_kv_vec[j]) + "_2");
  }

  keys.clear();
  cfs.clear();
  cfs.push_back(std::get<0>(cf_kv_vec[0]));
  keys.push_back(std::get<1>(cf_kv_vec[0]));
  cfs.push_back(std::get<0>(cf_kv_vec[3]));
  keys.push_back(std::get<1>(cf_kv_vec[3]));
  cfs.push_back(std::get<0>(cf_kv_vec[4]));
  keys.push_back(std::get<1>(cf_kv_vec[4]));
  values = MultiGet(cfs, keys, nullptr, GetParam());
  ASSERT_EQ(values[0], std::get<2>(cf_kv_vec[0]) + "_2");
  ASSERT_EQ(values[1], std::get<2>(cf_kv_vec[3]) + "_2");
  ASSERT_EQ(values[2], std::get<2>(cf_kv_vec[4]) + "_2");

  keys.clear();
  cfs.clear();
  cfs.push_back(std::get<0>(cf_kv_vec[7]));
  keys.push_back(std::get<1>(cf_kv_vec[7]));
  cfs.push_back(std::get<0>(cf_kv_vec[6]));
  keys.push_back(std::get<1>(cf_kv_vec[6]));
  cfs.push_back(std::get<0>(cf_kv_vec[1]));
  keys.push_back(std::get<1>(cf_kv_vec[1]));
  values = MultiGet(cfs, keys, nullptr, GetParam());
  ASSERT_EQ(values[0], std::get<2>(cf_kv_vec[7]) + "_2");
  ASSERT_EQ(values[1], std::get<2>(cf_kv_vec[6]) + "_2");
  ASSERT_EQ(values[2], std::get<2>(cf_kv_vec[1]) + "_2");

  for (int cf = 0; cf < 8; ++cf) {
    auto* cfd = reinterpret_cast<ColumnFamilyHandleImpl*>(
                    reinterpret_cast<DBImpl*>(db_)->GetColumnFamilyHandle(cf))
                    ->cfd();
    ASSERT_NE(cfd->TEST_GetLocalSV()->Get(), SuperVersion::kSVInUse);
    ASSERT_NE(cfd->TEST_GetLocalSV()->Get(), SuperVersion::kSVObsolete);
  }
}

TEST_P(DBMultiGetTestWithParam, MultiGetMultiCFMutex) {
  Options options = CurrentOptions();
  CreateAndReopenWithCF({"pikachu", "ilya", "muromec", "dobrynia", "nikitich",
                         "alyosha", "popovich"},
                        options);

  for (int i = 0; i < 8; ++i) {
    ASSERT_OK(Put(i, "cf" + std::to_string(i) + "_key",
                  "cf" + std::to_string(i) + "_val"));
  }

  int get_sv_count = 0;
  int retries = 0;
  bool last_try = false;
  rocksdb::SyncPoint::GetInstance()->SetCallBack(
      "DBImpl::MultiGet::LastTry", [&](void* /*arg*/) {
        last_try = true;
        rocksdb::SyncPoint::GetInstance()->DisableProcessing();
      });
  rocksdb::SyncPoint::GetInstance()->SetCallBack(
      "DBImpl::MultiGet::AfterRefSV", [&](void* /*arg*/) {
        if (last_try) {
          return;
        }
        if (++get_sv_count == 2) {
          ++retries;
          get_sv_count = 0;
          for (int i = 0; i < 8; ++i) {
            ASSERT_OK(Flush(i));
            ASSERT_OK(Put(
                i, "cf" + std::to_string(i) + "_key",
                "cf" + std::to_string(i) + "_val" + std::to_string(retries)));
          }
        }
      });
  rocksdb::SyncPoint::GetInstance()->EnableProcessing();

  std::vector<int> cfs;
  std::vector<std::string> keys;
  std::vector<std::string> values;

  for (int i = 0; i < 8; ++i) {
    cfs.push_back(i);
    keys.push_back("cf" + std::to_string(i) + "_key");
  }

  values = MultiGet(cfs, keys, nullptr, GetParam());
  ASSERT_TRUE(last_try);
  ASSERT_EQ(values.size(), 8);
  for (unsigned int j = 0; j < values.size(); ++j) {
    ASSERT_EQ(values[j],
              "cf" + std::to_string(j) + "_val" + std::to_string(retries));
  }
  for (int i = 0; i < 8; ++i) {
    auto* cfd = reinterpret_cast<ColumnFamilyHandleImpl*>(
                    reinterpret_cast<DBImpl*>(db_)->GetColumnFamilyHandle(i))
                    ->cfd();
    ASSERT_NE(cfd->TEST_GetLocalSV()->Get(), SuperVersion::kSVInUse);
  }
}

TEST_P(DBMultiGetTestWithParam, MultiGetMultiCFSnapshot) {
  Options options = CurrentOptions();
  CreateAndReopenWithCF({"pikachu", "ilya", "muromec", "dobrynia", "nikitich",
                         "alyosha", "popovich"},
                        options);

  for (int i = 0; i < 8; ++i) {
    ASSERT_OK(Put(i, "cf" + std::to_string(i) + "_key",
                  "cf" + std::to_string(i) + "_val"));
  }

  int get_sv_count = 0;
  rocksdb::DBImpl* db = reinterpret_cast<DBImpl*>(db_);
  rocksdb::SyncPoint::GetInstance()->SetCallBack(
      "DBImpl::MultiGet::AfterRefSV", [&](void* /*arg*/) {
        if (++get_sv_count == 2) {
          for (int i = 0; i < 8; ++i) {
            ASSERT_OK(Flush(i));
            ASSERT_OK(Put(i, "cf" + std::to_string(i) + "_key",
                          "cf" + std::to_string(i) + "_val2"));
          }
        }
        if (get_sv_count == 8) {
          for (int i = 0; i < 8; ++i) {
            auto* cfd = reinterpret_cast<ColumnFamilyHandleImpl*>(
                            db->GetColumnFamilyHandle(i))
                            ->cfd();
            ASSERT_TRUE(
                (cfd->TEST_GetLocalSV()->Get() == SuperVersion::kSVInUse) ||
                (cfd->TEST_GetLocalSV()->Get() == SuperVersion::kSVObsolete));
          }
        }
      });
  rocksdb::SyncPoint::GetInstance()->EnableProcessing();

  std::vector<int> cfs;
  std::vector<std::string> keys;
  std::vector<std::string> values;

  for (int i = 0; i < 8; ++i) {
    cfs.push_back(i);
    keys.push_back("cf" + std::to_string(i) + "_key");
  }

  const Snapshot* snapshot = db_->GetSnapshot();
  values = MultiGet(cfs, keys, snapshot, GetParam());
  db_->ReleaseSnapshot(snapshot);
  ASSERT_EQ(values.size(), 8);
  for (unsigned int j = 0; j < values.size(); ++j) {
    ASSERT_EQ(values[j], "cf" + std::to_string(j) + "_val");
  }
  for (int i = 0; i < 8; ++i) {
    auto* cfd = reinterpret_cast<ColumnFamilyHandleImpl*>(
                    reinterpret_cast<DBImpl*>(db_)->GetColumnFamilyHandle(i))
                    ->cfd();
    ASSERT_NE(cfd->TEST_GetLocalSV()->Get(), SuperVersion::kSVInUse);
  }
}

INSTANTIATE_TEST_CASE_P(DBMultiGetTestWithParam, DBMultiGetTestWithParam,
                        testing::Bool());

TEST_F(DBBasicTest, MultiGetBatchedSimpleUnsorted) {
  do {
    CreateAndReopenWithCF({"pikachu"}, CurrentOptions());
    SetPerfLevel(kEnableCount);
    ASSERT_OK(Put(1, "k1", "v1"));
    ASSERT_OK(Put(1, "k2", "v2"));
    ASSERT_OK(Put(1, "k3", "v3"));
    ASSERT_OK(Put(1, "k4", "v4"));
    ASSERT_OK(Delete(1, "k4"));
    ASSERT_OK(Put(1, "k5", "v5"));
    ASSERT_OK(Delete(1, "no_key"));

    get_perf_context()->Reset();

    std::vector<Slice> keys({"no_key", "k5", "k4", "k3", "k2", "k1"});
    std::vector<PinnableSlice> values(keys.size());
    std::vector<ColumnFamilyHandle*> cfs(keys.size(), handles_[1]);
    std::vector<Status> s(keys.size());

    db_->MultiGet(ReadOptions(), handles_[1], keys.size(), keys.data(),
                  values.data(), s.data(), false);

    ASSERT_EQ(values.size(), keys.size());
    ASSERT_EQ(std::string(values[5].data(), values[5].size()), "v1");
    ASSERT_EQ(std::string(values[4].data(), values[4].size()), "v2");
    ASSERT_EQ(std::string(values[3].data(), values[3].size()), "v3");
    ASSERT_EQ(std::string(values[1].data(), values[1].size()), "v5");
    // four kv pairs * two bytes per value
    ASSERT_EQ(8, (int)get_perf_context()->multiget_read_bytes);

    ASSERT_TRUE(s[0].IsNotFound());
    ASSERT_OK(s[1]);
    ASSERT_TRUE(s[2].IsNotFound());
    ASSERT_OK(s[3]);
    ASSERT_OK(s[4]);
    ASSERT_OK(s[5]);

    SetPerfLevel(kDisable);
  } while (ChangeCompactOptions());
}

TEST_F(DBBasicTest, MultiGetBatchedSimpleSorted) {
  do {
    CreateAndReopenWithCF({"pikachu"}, CurrentOptions());
    SetPerfLevel(kEnableCount);
    ASSERT_OK(Put(1, "k1", "v1"));
    ASSERT_OK(Put(1, "k2", "v2"));
    ASSERT_OK(Put(1, "k3", "v3"));
    ASSERT_OK(Put(1, "k4", "v4"));
    ASSERT_OK(Delete(1, "k4"));
    ASSERT_OK(Put(1, "k5", "v5"));
    ASSERT_OK(Delete(1, "no_key"));

    get_perf_context()->Reset();

    std::vector<Slice> keys({"k1", "k2", "k3", "k4", "k5", "no_key"});
    std::vector<PinnableSlice> values(keys.size());
    std::vector<ColumnFamilyHandle*> cfs(keys.size(), handles_[1]);
    std::vector<Status> s(keys.size());

    db_->MultiGet(ReadOptions(), handles_[1], keys.size(), keys.data(),
                  values.data(), s.data(), true);

    ASSERT_EQ(values.size(), keys.size());
    ASSERT_EQ(std::string(values[0].data(), values[0].size()), "v1");
    ASSERT_EQ(std::string(values[1].data(), values[1].size()), "v2");
    ASSERT_EQ(std::string(values[2].data(), values[2].size()), "v3");
    ASSERT_EQ(std::string(values[4].data(), values[4].size()), "v5");
    // four kv pairs * two bytes per value
    ASSERT_EQ(8, (int)get_perf_context()->multiget_read_bytes);

    ASSERT_OK(s[0]);
    ASSERT_OK(s[1]);
    ASSERT_OK(s[2]);
    ASSERT_TRUE(s[3].IsNotFound());
    ASSERT_OK(s[4]);
    ASSERT_TRUE(s[5].IsNotFound());

    SetPerfLevel(kDisable);
  } while (ChangeCompactOptions());
}

TEST_F(DBBasicTest, MultiGetBatchedMultiLevel) {
  Options options = CurrentOptions();
  options.disable_auto_compactions = true;
  Reopen(options);
  int num_keys = 0;

  for (int i = 0; i < 128; ++i) {
    ASSERT_OK(Put("key_" + std::to_string(i), "val_l2_" + std::to_string(i)));
    num_keys++;
    if (num_keys == 8) {
      Flush();
      num_keys = 0;
    }
  }
  if (num_keys > 0) {
    Flush();
    num_keys = 0;
  }
  MoveFilesToLevel(2);

  for (int i = 0; i < 128; i += 3) {
    ASSERT_OK(Put("key_" + std::to_string(i), "val_l1_" + std::to_string(i)));
    num_keys++;
    if (num_keys == 8) {
      Flush();
      num_keys = 0;
    }
  }
  if (num_keys > 0) {
    Flush();
    num_keys = 0;
  }
  MoveFilesToLevel(1);

  for (int i = 0; i < 128; i += 5) {
    ASSERT_OK(Put("key_" + std::to_string(i), "val_l0_" + std::to_string(i)));
    num_keys++;
    if (num_keys == 8) {
      Flush();
      num_keys = 0;
    }
  }
  if (num_keys > 0) {
    Flush();
    num_keys = 0;
  }
  ASSERT_EQ(0, num_keys);

  for (int i = 0; i < 128; i += 9) {
    ASSERT_OK(Put("key_" + std::to_string(i), "val_mem_" + std::to_string(i)));
  }

  std::vector<std::string> keys;
  std::vector<std::string> values;

  for (int i = 64; i < 80; ++i) {
    keys.push_back("key_" + std::to_string(i));
  }

  values = MultiGet(keys, nullptr);
  ASSERT_EQ(values.size(), 16);
  for (unsigned int j = 0; j < values.size(); ++j) {
    int key = j + 64;
    if (key % 9 == 0) {
      ASSERT_EQ(values[j], "val_mem_" + std::to_string(key));
    } else if (key % 5 == 0) {
      ASSERT_EQ(values[j], "val_l0_" + std::to_string(key));
    } else if (key % 3 == 0) {
      ASSERT_EQ(values[j], "val_l1_" + std::to_string(key));
    } else {
      ASSERT_EQ(values[j], "val_l2_" + std::to_string(key));
    }
  }
}

TEST_F(DBBasicTest, MultiGetBatchedMultiLevelMerge) {
  Options options = CurrentOptions();
  options.disable_auto_compactions = true;
  options.merge_operator = MergeOperators::CreateStringAppendOperator();
  BlockBasedTableOptions bbto;
  bbto.filter_policy.reset(NewBloomFilterPolicy(10, false));
  options.table_factory.reset(NewBlockBasedTableFactory(bbto));
  Reopen(options);
  int num_keys = 0;

  for (int i = 0; i < 128; ++i) {
    ASSERT_OK(Put("key_" + std::to_string(i), "val_l2_" + std::to_string(i)));
    num_keys++;
    if (num_keys == 8) {
      Flush();
      num_keys = 0;
    }
  }
  if (num_keys > 0) {
    Flush();
    num_keys = 0;
  }
  MoveFilesToLevel(2);

  for (int i = 0; i < 128; i += 3) {
    ASSERT_OK(Merge("key_" + std::to_string(i), "val_l1_" + std::to_string(i)));
    num_keys++;
    if (num_keys == 8) {
      Flush();
      num_keys = 0;
    }
  }
  if (num_keys > 0) {
    Flush();
    num_keys = 0;
  }
  MoveFilesToLevel(1);

  for (int i = 0; i < 128; i += 5) {
    ASSERT_OK(Merge("key_" + std::to_string(i), "val_l0_" + std::to_string(i)));
    num_keys++;
    if (num_keys == 8) {
      Flush();
      num_keys = 0;
    }
  }
  if (num_keys > 0) {
    Flush();
    num_keys = 0;
  }
  ASSERT_EQ(0, num_keys);

  for (int i = 0; i < 128; i += 9) {
    ASSERT_OK(Merge("key_" + std::to_string(i), "val_mem_" + std::to_string(i)));
  }

  std::vector<std::string> keys;
  std::vector<std::string> values;

  for (int i = 32; i < 80; ++i) {
    keys.push_back("key_" + std::to_string(i));
  }

  values = MultiGet(keys, nullptr);
  ASSERT_EQ(values.size(), keys.size());
  for (unsigned int j = 0; j < 48; ++j) {
    int key = j + 32;
    std::string value;
    value.append("val_l2_" + std::to_string(key));
    if (key % 3 == 0) {
      value.append(",");
      value.append("val_l1_" + std::to_string(key));
    }
    if (key % 5 == 0) {
      value.append(",");
      value.append("val_l0_" + std::to_string(key));
    }
    if (key % 9 == 0) {
      value.append(",");
      value.append("val_mem_" + std::to_string(key));
    }
    ASSERT_EQ(values[j], value);
  }
}

// Test class for batched MultiGet with prefix extractor
// Param bool - If true, use partitioned filters
//              If false, use full filter block
class MultiGetPrefixExtractorTest : public DBBasicTest,
                                    public ::testing::WithParamInterface<bool> {
};

TEST_P(MultiGetPrefixExtractorTest, Batched) {
  Options options = CurrentOptions();
  options.prefix_extractor.reset(NewFixedPrefixTransform(2));
  options.memtable_prefix_bloom_size_ratio = 10;
  BlockBasedTableOptions bbto;
  if (GetParam()) {
    bbto.index_type = BlockBasedTableOptions::IndexType::kTwoLevelIndexSearch;
    bbto.partition_filters = true;
  }
  bbto.filter_policy.reset(NewBloomFilterPolicy(10, false));
  bbto.whole_key_filtering = false;
  bbto.cache_index_and_filter_blocks = false;
  options.table_factory.reset(NewBlockBasedTableFactory(bbto));
  Reopen(options);

  SetPerfLevel(kEnableCount);
  get_perf_context()->Reset();

  // First key is not in the prefix_extractor domain
  ASSERT_OK(Put("k", "v0"));
  ASSERT_OK(Put("kk1", "v1"));
  ASSERT_OK(Put("kk2", "v2"));
  ASSERT_OK(Put("kk3", "v3"));
  ASSERT_OK(Put("kk4", "v4"));
  std::vector<std::string> mem_keys(
      {"k", "kk1", "kk2", "kk3", "kk4", "rofl", "lmho"});
  std::vector<std::string> inmem_values;
  inmem_values = MultiGet(mem_keys, nullptr);
  ASSERT_EQ(inmem_values[0], "v0");
  ASSERT_EQ(inmem_values[1], "v1");
  ASSERT_EQ(inmem_values[2], "v2");
  ASSERT_EQ(inmem_values[3], "v3");
  ASSERT_EQ(inmem_values[4], "v4");
  ASSERT_EQ(get_perf_context()->bloom_memtable_miss_count, 2);
  ASSERT_EQ(get_perf_context()->bloom_memtable_hit_count, 5);
  ASSERT_OK(Flush());

  std::vector<std::string> keys({"k", "kk1", "kk2", "kk3", "kk4"});
  std::vector<std::string> values;
  get_perf_context()->Reset();
  values = MultiGet(keys, nullptr);
  ASSERT_EQ(values[0], "v0");
  ASSERT_EQ(values[1], "v1");
  ASSERT_EQ(values[2], "v2");
  ASSERT_EQ(values[3], "v3");
  ASSERT_EQ(values[4], "v4");
  // Filter hits for 4 in-domain keys
  ASSERT_EQ(get_perf_context()->bloom_sst_hit_count, 4);
}

INSTANTIATE_TEST_CASE_P(MultiGetPrefix, MultiGetPrefixExtractorTest,
                        ::testing::Bool());

#ifndef ROCKSDB_LITE
class DBMultiGetRowCacheTest : public DBBasicTest,
                               public ::testing::WithParamInterface<bool> {};

TEST_P(DBMultiGetRowCacheTest, MultiGetBatched) {
  do {
    option_config_ = kRowCache;
    Options options = CurrentOptions();
    options.statistics = rocksdb::CreateDBStatistics();
    CreateAndReopenWithCF({"pikachu"}, options);
    SetPerfLevel(kEnableCount);
    ASSERT_OK(Put(1, "k1", "v1"));
    ASSERT_OK(Put(1, "k2", "v2"));
    ASSERT_OK(Put(1, "k3", "v3"));
    ASSERT_OK(Put(1, "k4", "v4"));
    Flush(1);
    ASSERT_OK(Put(1, "k5", "v5"));
    const Snapshot* snap1 = dbfull()->GetSnapshot();
    ASSERT_OK(Delete(1, "k4"));
    Flush(1);
    const Snapshot* snap2 = dbfull()->GetSnapshot();

    get_perf_context()->Reset();

    std::vector<Slice> keys({"no_key", "k5", "k4", "k3", "k1"});
    std::vector<PinnableSlice> values(keys.size());
    std::vector<ColumnFamilyHandle*> cfs(keys.size(), handles_[1]);
    std::vector<Status> s(keys.size());

    ReadOptions ro;
    bool use_snapshots = GetParam();
    if (use_snapshots) {
      ro.snapshot = snap2;
    }
    db_->MultiGet(ro, handles_[1], keys.size(), keys.data(), values.data(),
                  s.data(), false);

    ASSERT_EQ(values.size(), keys.size());
    ASSERT_EQ(std::string(values[4].data(), values[4].size()), "v1");
    ASSERT_EQ(std::string(values[3].data(), values[3].size()), "v3");
    ASSERT_EQ(std::string(values[1].data(), values[1].size()), "v5");
    // four kv pairs * two bytes per value
    ASSERT_EQ(6, (int)get_perf_context()->multiget_read_bytes);

    ASSERT_TRUE(s[0].IsNotFound());
    ASSERT_OK(s[1]);
    ASSERT_TRUE(s[2].IsNotFound());
    ASSERT_OK(s[3]);
    ASSERT_OK(s[4]);

    // Call MultiGet() again with some intersection with the previous set of
    // keys. Those should already be in the row cache.
    keys.assign({"no_key", "k5", "k3", "k2"});
    for (size_t i = 0; i < keys.size(); ++i) {
      values[i].Reset();
      s[i] = Status::OK();
    }
    get_perf_context()->Reset();

    if (use_snapshots) {
      ro.snapshot = snap1;
    }
    db_->MultiGet(ReadOptions(), handles_[1], keys.size(), keys.data(),
                  values.data(), s.data(), false);

    ASSERT_EQ(std::string(values[3].data(), values[3].size()), "v2");
    ASSERT_EQ(std::string(values[2].data(), values[2].size()), "v3");
    ASSERT_EQ(std::string(values[1].data(), values[1].size()), "v5");
    // four kv pairs * two bytes per value
    ASSERT_EQ(6, (int)get_perf_context()->multiget_read_bytes);

    ASSERT_TRUE(s[0].IsNotFound());
    ASSERT_OK(s[1]);
    ASSERT_OK(s[2]);
    ASSERT_OK(s[3]);
    if (use_snapshots) {
      // Only reads from the first SST file would have been cached, since
      // snapshot seq no is > fd.largest_seqno
      ASSERT_EQ(1, TestGetTickerCount(options, ROW_CACHE_HIT));
    } else {
      ASSERT_EQ(2, TestGetTickerCount(options, ROW_CACHE_HIT));
    }

    SetPerfLevel(kDisable);
    dbfull()->ReleaseSnapshot(snap1);
    dbfull()->ReleaseSnapshot(snap2);
  } while (ChangeCompactOptions());
}

INSTANTIATE_TEST_CASE_P(DBMultiGetRowCacheTest, DBMultiGetRowCacheTest,
                        testing::Values(true, false));

TEST_F(DBBasicTest, GetAllKeyVersions) {
  Options options = CurrentOptions();
  options.env = env_;
  options.create_if_missing = true;
  options.disable_auto_compactions = true;
  CreateAndReopenWithCF({"pikachu"}, options);
  ASSERT_EQ(2, handles_.size());
  const size_t kNumInserts = 4;
  const size_t kNumDeletes = 4;
  const size_t kNumUpdates = 4;

  // Check default column family
  for (size_t i = 0; i != kNumInserts; ++i) {
    ASSERT_OK(Put(std::to_string(i), "value"));
  }
  for (size_t i = 0; i != kNumUpdates; ++i) {
    ASSERT_OK(Put(std::to_string(i), "value1"));
  }
  for (size_t i = 0; i != kNumDeletes; ++i) {
    ASSERT_OK(Delete(std::to_string(i)));
  }
  std::vector<KeyVersion> key_versions;
  ASSERT_OK(rocksdb::GetAllKeyVersions(db_, Slice(), Slice(),
                                       std::numeric_limits<size_t>::max(),
                                       &key_versions));
  ASSERT_EQ(kNumInserts + kNumDeletes + kNumUpdates, key_versions.size());
  ASSERT_OK(rocksdb::GetAllKeyVersions(db_, handles_[0], Slice(), Slice(),
                                       std::numeric_limits<size_t>::max(),
                                       &key_versions));
  ASSERT_EQ(kNumInserts + kNumDeletes + kNumUpdates, key_versions.size());

  // Check non-default column family
  for (size_t i = 0; i != kNumInserts - 1; ++i) {
    ASSERT_OK(Put(1, std::to_string(i), "value"));
  }
  for (size_t i = 0; i != kNumUpdates - 1; ++i) {
    ASSERT_OK(Put(1, std::to_string(i), "value1"));
  }
  for (size_t i = 0; i != kNumDeletes - 1; ++i) {
    ASSERT_OK(Delete(1, std::to_string(i)));
  }
  ASSERT_OK(rocksdb::GetAllKeyVersions(db_, handles_[1], Slice(), Slice(),
                                       std::numeric_limits<size_t>::max(),
                                       &key_versions));
  ASSERT_EQ(kNumInserts + kNumDeletes + kNumUpdates - 3, key_versions.size());
}
#endif  // !ROCKSDB_LITE

TEST_F(DBBasicTest, MultiGetIOBufferOverrun) {
  Options options = CurrentOptions();
  Random rnd(301);
  BlockBasedTableOptions table_options;
  table_options.pin_l0_filter_and_index_blocks_in_cache = true;
  table_options.block_size = 16 * 1024;
  assert(table_options.block_size >
          BlockBasedTable::kMultiGetReadStackBufSize);
  options.table_factory.reset(new BlockBasedTableFactory(table_options));
  Reopen(options);

  std::string zero_str(128, '\0');
  for (int i = 0; i < 100; ++i) {
    // Make the value compressible. A purely random string doesn't compress
    // and the resultant data block will not be compressed
    std::string value(RandomString(&rnd, 128) + zero_str);
    assert(Put(Key(i), value) == Status::OK());
  }
  Flush();

  std::vector<std::string> key_data(10);
  std::vector<Slice> keys;
  // We cannot resize a PinnableSlice vector, so just set initial size to
  // largest we think we will need
  std::vector<PinnableSlice> values(10);
  std::vector<Status> statuses;
  ReadOptions ro;

  // Warm up the cache first
  key_data.emplace_back(Key(0));
  keys.emplace_back(Slice(key_data.back()));
  key_data.emplace_back(Key(50));
  keys.emplace_back(Slice(key_data.back()));
  statuses.resize(keys.size());

  dbfull()->MultiGet(ro, dbfull()->DefaultColumnFamily(), keys.size(),
                     keys.data(), values.data(), statuses.data(), true);
}

class DBBasicTestWithParallelIO
    : public DBTestBase,
      public testing::WithParamInterface<std::tuple<bool, bool, bool, bool>> {
 public:
  DBBasicTestWithParallelIO() : DBTestBase("/db_basic_test_with_parallel_io") {
    bool compressed_cache = std::get<0>(GetParam());
    bool uncompressed_cache = std::get<1>(GetParam());
    compression_enabled_ = std::get<2>(GetParam());
    fill_cache_ = std::get<3>(GetParam());

    if (compressed_cache) {
      std::shared_ptr<Cache> cache = NewLRUCache(1048576);
      compressed_cache_ = std::make_shared<MyBlockCache>(cache);
    }
    if (uncompressed_cache) {
      std::shared_ptr<Cache> cache = NewLRUCache(1048576);
      uncompressed_cache_ = std::make_shared<MyBlockCache>(cache);
    }

    env_->count_random_reads_ = true;

    Options options = CurrentOptions();
    Random rnd(301);
    BlockBasedTableOptions table_options;
<<<<<<< HEAD
=======

#ifndef ROCKSDB_LITE
    if (compression_enabled_) {
      std::vector<CompressionType> compression_types;
      compression_types = GetSupportedCompressions();
      // Not every platform may have compression libraries available, so
      // dynamically pick based on what's available
      if (compression_types.size() == 0) {
        compression_enabled_ = false;
      } else {
        options.compression = compression_types[0];
      }
    }
#else
    // GetSupportedCompressions() is not available in LITE build
    if (!Snappy_Supported()) {
      compression_enabled_ = false;
    }
#endif //ROCKSDB_LITE

>>>>>>> 0915c99f
    table_options.block_cache = uncompressed_cache_;
    if (table_options.block_cache == nullptr) {
      table_options.no_block_cache = true;
    } else {
      table_options.pin_l0_filter_and_index_blocks_in_cache = true;
    }
    table_options.block_cache_compressed = compressed_cache_;
    table_options.flush_block_policy_factory.reset(
        new MyFlushBlockPolicyFactory());
    options.table_factory.reset(new BlockBasedTableFactory(table_options));
    if (!compression_enabled_) {
      options.compression = kNoCompression;
    }
    Reopen(options);

    std::string zero_str(128, '\0');
    for (int i = 0; i < 100; ++i) {
      // Make the value compressible. A purely random string doesn't compress
      // and the resultant data block will not be compressed
      values_.emplace_back(RandomString(&rnd, 128) + zero_str);
      assert(Put(Key(i), values_[i]) == Status::OK());
    }
    Flush();

    for (int i = 0; i < 100; ++i) {
      // block cannot gain space by compression
      uncompressable_values_.emplace_back(RandomString(&rnd, 256) + '\0');
      std::string tmp_key = "a" + Key(i);
      assert(Put(tmp_key, uncompressable_values_[i]) == Status::OK());
    }
    Flush();
  }

  bool CheckValue(int i, const std::string& value) {
    if (values_[i].compare(value) == 0) {
      return true;
    }
    return false;
  }

  bool CheckUncompressableValue(int i, const std::string& value) {
    if (uncompressable_values_[i].compare(value) == 0) {
      return true;
    }
    return false;
  }

  int num_lookups() { return uncompressed_cache_->num_lookups(); }
  int num_found() { return uncompressed_cache_->num_found(); }
  int num_inserts() { return uncompressed_cache_->num_inserts(); }

  int num_lookups_compressed() { return compressed_cache_->num_lookups(); }
  int num_found_compressed() { return compressed_cache_->num_found(); }
  int num_inserts_compressed() { return compressed_cache_->num_inserts(); }

  bool fill_cache() { return fill_cache_; }
  bool compression_enabled() { return compression_enabled_; }
  bool has_compressed_cache() { return compressed_cache_ != nullptr; }
  bool has_uncompressed_cache() { return uncompressed_cache_ != nullptr; }

  static void SetUpTestCase() {}
  static void TearDownTestCase() {}

 private:
  class MyFlushBlockPolicyFactory : public FlushBlockPolicyFactory {
   public:
    MyFlushBlockPolicyFactory() {}

    virtual const char* Name() const override {
      return "MyFlushBlockPolicyFactory";
    }

    virtual FlushBlockPolicy* NewFlushBlockPolicy(
        const BlockBasedTableOptions& /*table_options*/,
        const BlockBuilder& data_block_builder) const override {
      return new MyFlushBlockPolicy(data_block_builder);
    }
  };

  class MyFlushBlockPolicy : public FlushBlockPolicy {
   public:
    explicit MyFlushBlockPolicy(const BlockBuilder& data_block_builder)
        : num_keys_(0), data_block_builder_(data_block_builder) {}

    bool Update(const Slice& /*key*/, const Slice& /*value*/) override {
      if (data_block_builder_.empty()) {
        // First key in this block
        num_keys_ = 1;
        return false;
      }
      // Flush every 10 keys
      if (num_keys_ == 10) {
        num_keys_ = 1;
        return true;
      }
      num_keys_++;
      return false;
    }

   private:
    int num_keys_;
    const BlockBuilder& data_block_builder_;
  };

  class MyBlockCache : public Cache {
   public:
    explicit MyBlockCache(std::shared_ptr<Cache>& target)
        : target_(target), num_lookups_(0), num_found_(0), num_inserts_(0) {}

    virtual const char* Name() const override { return "MyBlockCache"; }

    virtual Status Insert(const Slice& key, void* value, size_t charge,
                          void (*deleter)(const Slice& key, void* value),
                          Handle** handle = nullptr,
                          Priority priority = Priority::LOW) override {
      num_inserts_++;
      return target_->Insert(key, value, charge, deleter, handle, priority);
    }

    virtual Handle* Lookup(const Slice& key,
                           Statistics* stats = nullptr) override {
      num_lookups_++;
      Handle* handle = target_->Lookup(key, stats);
      if (handle != nullptr) {
        num_found_++;
      }
      return handle;
    }

    virtual bool Ref(Handle* handle) override { return target_->Ref(handle); }

    virtual bool Release(Handle* handle, bool force_erase = false) override {
      return target_->Release(handle, force_erase);
    }

    virtual void* Value(Handle* handle) override {
      return target_->Value(handle);
    }

    virtual void Erase(const Slice& key) override { target_->Erase(key); }
    virtual uint64_t NewId() override { return target_->NewId(); }

    virtual void SetCapacity(size_t capacity) override {
      target_->SetCapacity(capacity);
    }

    virtual void SetStrictCapacityLimit(bool strict_capacity_limit) override {
      target_->SetStrictCapacityLimit(strict_capacity_limit);
    }

    virtual bool HasStrictCapacityLimit() const override {
      return target_->HasStrictCapacityLimit();
    }

    virtual size_t GetCapacity() const override {
      return target_->GetCapacity();
    }

    virtual size_t GetUsage() const override { return target_->GetUsage(); }

    virtual size_t GetUsage(Handle* handle) const override {
      return target_->GetUsage(handle);
    }

    virtual size_t GetPinnedUsage() const override {
      return target_->GetPinnedUsage();
    }

    virtual size_t GetCharge(Handle* /*handle*/) const override { return 0; }

    virtual void ApplyToAllCacheEntries(void (*callback)(void*, size_t),
                                        bool thread_safe) override {
      return target_->ApplyToAllCacheEntries(callback, thread_safe);
    }

    virtual void EraseUnRefEntries() override {
      return target_->EraseUnRefEntries();
    }

    int num_lookups() { return num_lookups_; }

    int num_found() { return num_found_; }

    int num_inserts() { return num_inserts_; }

   private:
    std::shared_ptr<Cache> target_;
    int num_lookups_;
    int num_found_;
    int num_inserts_;
  };

  std::shared_ptr<MyBlockCache> compressed_cache_;
  std::shared_ptr<MyBlockCache> uncompressed_cache_;
  bool compression_enabled_;
  std::vector<std::string> values_;
  std::vector<std::string> uncompressable_values_;
  bool fill_cache_;
};

TEST_P(DBBasicTestWithParallelIO, MultiGet) {
  std::vector<std::string> key_data(10);
  std::vector<Slice> keys;
  // We cannot resize a PinnableSlice vector, so just set initial size to
  // largest we think we will need
  std::vector<PinnableSlice> values(10);
  std::vector<Status> statuses;
  ReadOptions ro;
  ro.fill_cache = fill_cache();

  // Warm up the cache first
  key_data.emplace_back(Key(0));
  keys.emplace_back(Slice(key_data.back()));
  key_data.emplace_back(Key(50));
  keys.emplace_back(Slice(key_data.back()));
  statuses.resize(keys.size());

  dbfull()->MultiGet(ro, dbfull()->DefaultColumnFamily(), keys.size(),
                     keys.data(), values.data(), statuses.data(), true);
  ASSERT_TRUE(CheckValue(0, values[0].ToString()));
  ASSERT_TRUE(CheckValue(50, values[1].ToString()));

  int random_reads = env_->random_read_counter_.Read();
  key_data[0] = Key(1);
  key_data[1] = Key(51);
  keys[0] = Slice(key_data[0]);
  keys[1] = Slice(key_data[1]);
  values[0].Reset();
  values[1].Reset();
  dbfull()->MultiGet(ro, dbfull()->DefaultColumnFamily(), keys.size(),
                     keys.data(), values.data(), statuses.data(), true);
  ASSERT_TRUE(CheckValue(1, values[0].ToString()));
  ASSERT_TRUE(CheckValue(51, values[1].ToString()));

  bool read_from_cache = false;
  if (fill_cache()) {
    if (has_uncompressed_cache()) {
      read_from_cache = true;
    } else if (has_compressed_cache() && compression_enabled()) {
      read_from_cache = true;
    }
  }

  int expected_reads = random_reads + (read_from_cache ? 0 : 2);
  ASSERT_EQ(env_->random_read_counter_.Read(), expected_reads);

  keys.resize(10);
  statuses.resize(10);
  std::vector<int> key_ints{1, 2, 15, 16, 55, 81, 82, 83, 84, 85};
  for (size_t i = 0; i < key_ints.size(); ++i) {
    key_data[i] = Key(key_ints[i]);
    keys[i] = Slice(key_data[i]);
    statuses[i] = Status::OK();
    values[i].Reset();
  }
  dbfull()->MultiGet(ro, dbfull()->DefaultColumnFamily(), keys.size(),
                     keys.data(), values.data(), statuses.data(), true);
  for (size_t i = 0; i < key_ints.size(); ++i) {
    ASSERT_OK(statuses[i]);
    ASSERT_TRUE(CheckValue(key_ints[i], values[i].ToString()));
  }
<<<<<<< HEAD
  expected_reads += (read_from_cache ? 2 : 4);
=======
  if (compression_enabled() && !has_compressed_cache()) {
    expected_reads += (read_from_cache ? 2 : 3);
  } else {
    expected_reads += (read_from_cache ? 2 : 4);
  }
>>>>>>> 0915c99f
  ASSERT_EQ(env_->random_read_counter_.Read(), expected_reads);

  keys.resize(10);
  statuses.resize(10);
  std::vector<int> key_uncmp{1, 2, 15, 16, 55, 81, 82, 83, 84, 85};
  for (size_t i = 0; i < key_uncmp.size(); ++i) {
    key_data[i] = "a" + Key(key_uncmp[i]);
    keys[i] = Slice(key_data[i]);
    statuses[i] = Status::OK();
    values[i].Reset();
  }
  dbfull()->MultiGet(ro, dbfull()->DefaultColumnFamily(), keys.size(),
                     keys.data(), values.data(), statuses.data(), true);
  for (size_t i = 0; i < key_uncmp.size(); ++i) {
    ASSERT_OK(statuses[i]);
    ASSERT_TRUE(CheckUncompressableValue(key_uncmp[i], values[i].ToString()));
  }
  if (compression_enabled() && !has_compressed_cache()) {
    expected_reads += (read_from_cache ? 3 : 3);
  } else {
    expected_reads += (read_from_cache ? 4 : 4);
  }
  ASSERT_EQ(env_->random_read_counter_.Read(), expected_reads);

  keys.resize(5);
  statuses.resize(5);
  std::vector<int> key_tr{1, 2, 15, 16, 55};
  for (size_t i = 0; i < key_tr.size(); ++i) {
    key_data[i] = "a" + Key(key_tr[i]);
    keys[i] = Slice(key_data[i]);
    statuses[i] = Status::OK();
    values[i].Reset();
  }
  dbfull()->MultiGet(ro, dbfull()->DefaultColumnFamily(), keys.size(),
                     keys.data(), values.data(), statuses.data(), true);
  for (size_t i = 0; i < key_tr.size(); ++i) {
    ASSERT_OK(statuses[i]);
    ASSERT_TRUE(CheckUncompressableValue(key_tr[i], values[i].ToString()));
  }
  if (compression_enabled() && !has_compressed_cache()) {
    expected_reads += (read_from_cache ? 0 : 2);
    ASSERT_EQ(env_->random_read_counter_.Read(), expected_reads);
  } else {
    if (has_uncompressed_cache()) {
      expected_reads += (read_from_cache ? 0 : 3);
      ASSERT_EQ(env_->random_read_counter_.Read(), expected_reads);
    } else {
      // A rare case, even we enable the block compression but some of data
      // blocks are not compressed due to content. If user only enable the
      // compressed cache, the uncompressed blocks will not tbe cached, and
      // block reads will be triggered. The number of reads is related to
      // the compression algorithm.
      ASSERT_TRUE(env_->random_read_counter_.Read() >= expected_reads);
    }
  }
}

TEST_P(DBBasicTestWithParallelIO, MultiGetWithChecksumMismatch) {
  std::vector<std::string> key_data(10);
  std::vector<Slice> keys;
  // We cannot resize a PinnableSlice vector, so just set initial size to
  // largest we think we will need
  std::vector<PinnableSlice> values(10);
  std::vector<Status> statuses;
  int read_count = 0;
  ReadOptions ro;
  ro.fill_cache = fill_cache();

  SyncPoint::GetInstance()->SetCallBack(
      "RetrieveMultipleBlocks:VerifyChecksum", [&](void *status) {
      Status* s = static_cast<Status*>(status);
      read_count++;
      if (read_count == 2) {
        *s = Status::Corruption();
      }
    });
  SyncPoint::GetInstance()->EnableProcessing();

  // Warm up the cache first
  key_data.emplace_back(Key(0));
  keys.emplace_back(Slice(key_data.back()));
  key_data.emplace_back(Key(50));
  keys.emplace_back(Slice(key_data.back()));
  statuses.resize(keys.size());

  dbfull()->MultiGet(ro, dbfull()->DefaultColumnFamily(), keys.size(),
                     keys.data(), values.data(), statuses.data(), true);
  ASSERT_TRUE(CheckValue(0, values[0].ToString()));
  //ASSERT_TRUE(CheckValue(50, values[1].ToString()));
  ASSERT_EQ(statuses[0], Status::OK());
  ASSERT_EQ(statuses[1], Status::Corruption());

  SyncPoint::GetInstance()->DisableProcessing();
}

TEST_P(DBBasicTestWithParallelIO, MultiGetWithMissingFile) {
  std::vector<std::string> key_data(10);
  std::vector<Slice> keys;
  // We cannot resize a PinnableSlice vector, so just set initial size to
  // largest we think we will need
  std::vector<PinnableSlice> values(10);
  std::vector<Status> statuses;
  ReadOptions ro;
  ro.fill_cache = fill_cache();

  SyncPoint::GetInstance()->SetCallBack(
      "TableCache::MultiGet:FindTable", [&](void *status) {
      Status* s = static_cast<Status*>(status);
      *s = Status::IOError();
    });
  // DB open will create table readers unless we reduce the table cache
  // capacity.
  // SanitizeOptions will set max_open_files to minimum of 20. Table cache
  // is allocated with max_open_files - 10 as capacity. So override
  // max_open_files to 11 so table cache capacity will become 1. This will
  // prevent file open during DB open and force the file to be opened
  // during MultiGet
  SyncPoint::GetInstance()->SetCallBack(
      "SanitizeOptions::AfterChangeMaxOpenFiles", [&](void *arg) {
      int* max_open_files = (int*)arg;
      *max_open_files = 11;
    });
  SyncPoint::GetInstance()->EnableProcessing();

  Reopen(CurrentOptions());

  // Warm up the cache first
  key_data.emplace_back(Key(0));
  keys.emplace_back(Slice(key_data.back()));
  key_data.emplace_back(Key(50));
  keys.emplace_back(Slice(key_data.back()));
  statuses.resize(keys.size());

  dbfull()->MultiGet(ro, dbfull()->DefaultColumnFamily(), keys.size(),
                     keys.data(), values.data(), statuses.data(), true);
  ASSERT_EQ(statuses[0], Status::IOError());
  ASSERT_EQ(statuses[1], Status::IOError());

  SyncPoint::GetInstance()->DisableProcessing();
}

INSTANTIATE_TEST_CASE_P(
    ParallelIO, DBBasicTestWithParallelIO,
    // Params are as follows -
    // Param 0 - Compressed cache enabled
    // Param 1 - Uncompressed cache enabled
    // Param 2 - Data compression enabled
    // Param 3 - ReadOptions::fill_cache
    ::testing::Combine(::testing::Bool(), ::testing::Bool(),
                       ::testing::Bool(), ::testing::Bool()));

class DBBasicTestWithTimestampBase : public DBTestBase {
 public:
  explicit DBBasicTestWithTimestampBase(const std::string& dbname)
      : DBTestBase(dbname) {}

 protected:
  class TestComparatorBase : public Comparator {
   public:
    explicit TestComparatorBase(size_t ts_sz) : Comparator(ts_sz) {}

    const char* Name() const override { return "TestComparator"; }

    void FindShortSuccessor(std::string*) const override {}

    void FindShortestSeparator(std::string*, const Slice&) const override {}

    int Compare(const Slice& a, const Slice& b) const override {
      int r = CompareWithoutTimestamp(a, b);
      if (r != 0 || 0 == timestamp_size()) {
        return r;
      }
      return CompareTimestamp(
          Slice(a.data() + a.size() - timestamp_size(), timestamp_size()),
          Slice(b.data() + b.size() - timestamp_size(), timestamp_size()));
    }

    virtual int CompareImpl(const Slice& a, const Slice& b) const = 0;

    int CompareWithoutTimestamp(const Slice& a, const Slice& b) const override {
      assert(a.size() >= timestamp_size());
      assert(b.size() >= timestamp_size());
      Slice k1 = StripTimestampFromUserKey(a, timestamp_size());
      Slice k2 = StripTimestampFromUserKey(b, timestamp_size());

      return CompareImpl(k1, k2);
    }

    int CompareTimestamp(const Slice& ts1, const Slice& ts2) const override {
      if (!ts1.data() && !ts2.data()) {
        return 0;
      } else if (ts1.data() && !ts2.data()) {
        return 1;
      } else if (!ts1.data() && ts2.data()) {
        return -1;
      }
      assert(ts1.size() == ts2.size());
      uint64_t low1 = 0;
      uint64_t low2 = 0;
      uint64_t high1 = 0;
      uint64_t high2 = 0;
      auto* ptr1 = const_cast<Slice*>(&ts1);
      auto* ptr2 = const_cast<Slice*>(&ts2);
      if (!GetFixed64(ptr1, &low1) || !GetFixed64(ptr1, &high1) ||
          !GetFixed64(ptr2, &low2) || !GetFixed64(ptr2, &high2)) {
        assert(false);
      }
      if (high1 < high2) {
        return 1;
      } else if (high1 > high2) {
        return -1;
      }
      if (low1 < low2) {
        return 1;
      } else if (low1 > low2) {
        return -1;
      }
      return 0;
    }
  };

  Slice EncodeTimestamp(uint64_t low, uint64_t high, std::string* ts) {
    assert(nullptr != ts);
    ts->clear();
    PutFixed64(ts, low);
    PutFixed64(ts, high);
    assert(ts->size() == sizeof(low) + sizeof(high));
    return Slice(*ts);
  }
};

class DBBasicTestWithTimestamp : public DBBasicTestWithTimestampBase {
 public:
  DBBasicTestWithTimestamp()
      : DBBasicTestWithTimestampBase("/db_basic_test_with_timestamp") {}

 protected:
  class TestComparator : public TestComparatorBase {
   public:
    const int kKeyPrefixLength =
        3;  // 3: length of "key" in generated keys ("key" + std::to_string(j))
    explicit TestComparator(size_t ts_sz) : TestComparatorBase(ts_sz) {}

    int CompareImpl(const Slice& a, const Slice& b) const override {
      int n1 = atoi(
          std::string(a.data() + kKeyPrefixLength, a.size() - kKeyPrefixLength)
              .c_str());
      int n2 = atoi(
          std::string(b.data() + kKeyPrefixLength, b.size() - kKeyPrefixLength)
              .c_str());
      return (n1 < n2) ? -1 : (n1 > n2) ? 1 : 0;
    }
  };
};

#ifndef ROCKSDB_LITE
// A class which remembers the name of each flushed file.
class FlushedFileCollector : public EventListener {
 public:
  FlushedFileCollector() {}
  ~FlushedFileCollector() override {}

  void OnFlushCompleted(DB* /*db*/, const FlushJobInfo& info) override {
    InstrumentedMutexLock lock(&mutex_);
    flushed_files_.push_back(info.file_path);
  }

  std::vector<std::string> GetFlushedFiles() {
    std::vector<std::string> result;
    {
      InstrumentedMutexLock lock(&mutex_);
      result = flushed_files_;
    }
    return result;
  }

  void ClearFlushedFiles() {
    InstrumentedMutexLock lock(&mutex_);
    flushed_files_.clear();
  }

 private:
  std::vector<std::string> flushed_files_;
  InstrumentedMutex mutex_;
};

TEST_F(DBBasicTestWithTimestamp, PutAndGetWithCompaction) {
  const int kNumKeysPerFile = 8192;
  const size_t kNumTimestamps = 2;
  const size_t kNumKeysPerTimestamp = (kNumKeysPerFile - 1) / kNumTimestamps;
  const size_t kSplitPosBase = kNumKeysPerTimestamp / 2;
  Options options = CurrentOptions();
  options.create_if_missing = true;
  options.env = env_;
  options.memtable_factory.reset(new SpecialSkipListFactory(kNumKeysPerFile));

  FlushedFileCollector* collector = new FlushedFileCollector();
  options.listeners.emplace_back(collector);

  std::string tmp;
  size_t ts_sz = EncodeTimestamp(0, 0, &tmp).size();
  TestComparator test_cmp(ts_sz);
  options.comparator = &test_cmp;
  BlockBasedTableOptions bbto;
  bbto.filter_policy.reset(NewBloomFilterPolicy(
      10 /*bits_per_key*/, false /*use_block_based_builder*/));
  bbto.whole_key_filtering = true;
  options.table_factory.reset(NewBlockBasedTableFactory(bbto));
  DestroyAndReopen(options);
  CreateAndReopenWithCF({"pikachu"}, options);
  size_t num_cfs = handles_.size();
  ASSERT_EQ(2, num_cfs);
  std::vector<std::string> write_ts_strs(kNumTimestamps);
  std::vector<std::string> read_ts_strs(kNumTimestamps);
  std::vector<Slice> write_ts_list;
  std::vector<Slice> read_ts_list;

  for (size_t i = 0; i != kNumTimestamps; ++i) {
    write_ts_list.emplace_back(EncodeTimestamp(i * 2, 0, &write_ts_strs[i]));
    read_ts_list.emplace_back(EncodeTimestamp(1 + i * 2, 0, &read_ts_strs[i]));
    const Slice& write_ts = write_ts_list.back();
    WriteOptions wopts;
    wopts.timestamp = &write_ts;
    for (int cf = 0; cf != static_cast<int>(num_cfs); ++cf) {
      for (size_t j = 0; j != kNumKeysPerTimestamp; ++j) {
        ASSERT_OK(Put(cf, "key" + std::to_string(j),
                      "value_" + std::to_string(j) + "_" + std::to_string(i),
                      wopts));
        if (j == kSplitPosBase + i || j == kNumKeysPerTimestamp - 1) {
          // flush all keys with the same timestamp to two sst files, split at
          // incremental positions such that lowerlevel[1].smallest.userkey ==
          // higherlevel[0].largest.userkey
          ASSERT_OK(Flush(cf));

          // compact files (2 at each level) to a lower level such that all keys
          // with the same timestamp is at one level, with newer versions at
          // higher levels.
          CompactionOptions compact_opt;
          compact_opt.compression = kNoCompression;
          db_->CompactFiles(compact_opt, handles_[cf],
                            collector->GetFlushedFiles(),
                            static_cast<int>(kNumTimestamps - i));
          collector->ClearFlushedFiles();
        }
      }
    }
  }
  const auto& verify_db_func = [&]() {
    for (size_t i = 0; i != kNumTimestamps; ++i) {
      ReadOptions ropts;
      ropts.timestamp = &read_ts_list[i];
      for (int cf = 0; cf != static_cast<int>(num_cfs); ++cf) {
        ColumnFamilyHandle* cfh = handles_[cf];
        for (size_t j = 0; j != kNumKeysPerTimestamp; ++j) {
          std::string value;
          ASSERT_OK(db_->Get(ropts, cfh, "key" + std::to_string(j), &value));
          ASSERT_EQ("value_" + std::to_string(j) + "_" + std::to_string(i),
                    value);
        }
      }
    }
  };
  verify_db_func();
}
#endif  // !ROCKSDB_LITE

class DBBasicTestWithTimestampWithParam
    : public DBBasicTestWithTimestampBase,
      public testing::WithParamInterface<bool> {
 public:
  DBBasicTestWithTimestampWithParam()
      : DBBasicTestWithTimestampBase(
            "/db_basic_test_with_timestamp_with_param") {}

 protected:
  class TestComparator : public TestComparatorBase {
   private:
    const Comparator* cmp_without_ts_;

   public:
    explicit TestComparator(size_t ts_sz)
        : TestComparatorBase(ts_sz), cmp_without_ts_(nullptr) {
      cmp_without_ts_ = BytewiseComparator();
    }

    int CompareImpl(const Slice& a, const Slice& b) const override {
      return cmp_without_ts_->Compare(a, b);
    }
  };
};

TEST_P(DBBasicTestWithTimestampWithParam, PutAndGet) {
  const int kNumKeysPerFile = 8192;
  const size_t kNumTimestamps = 6;
  bool memtable_only = GetParam();
  Options options = CurrentOptions();
  options.create_if_missing = true;
  options.env = env_;
  options.memtable_factory.reset(new SpecialSkipListFactory(kNumKeysPerFile));
  std::string tmp;
  size_t ts_sz = EncodeTimestamp(0, 0, &tmp).size();
  TestComparator test_cmp(ts_sz);
  options.comparator = &test_cmp;
  BlockBasedTableOptions bbto;
  bbto.filter_policy.reset(NewBloomFilterPolicy(
      10 /*bits_per_key*/, false /*use_block_based_builder*/));
  bbto.whole_key_filtering = true;
  options.table_factory.reset(NewBlockBasedTableFactory(bbto));

  std::vector<CompressionType> compression_types;
  compression_types.push_back(kNoCompression);
  if (Zlib_Supported()) {
    compression_types.push_back(kZlibCompression);
  }
#if LZ4_VERSION_NUMBER >= 10400  // r124+
  compression_types.push_back(kLZ4Compression);
  compression_types.push_back(kLZ4HCCompression);
#endif  // LZ4_VERSION_NUMBER >= 10400
  if (ZSTD_Supported()) {
    compression_types.push_back(kZSTD);
  }

  // Switch compression dictionary on/off to check key extraction
  // correctness in kBuffered state
  std::vector<uint32_t> max_dict_bytes_list = {0, 1 << 14};  // 0 or 16KB

  for (auto compression_type : compression_types) {
    for (uint32_t max_dict_bytes : max_dict_bytes_list) {
      options.compression = compression_type;
      options.compression_opts.max_dict_bytes = max_dict_bytes;
      if (compression_type == kZSTD) {
        options.compression_opts.zstd_max_train_bytes = max_dict_bytes;
      }
      options.target_file_size_base = 1 << 26;  // 64MB

      DestroyAndReopen(options);
      CreateAndReopenWithCF({"pikachu"}, options);
      size_t num_cfs = handles_.size();
      ASSERT_EQ(2, num_cfs);
      std::vector<std::string> write_ts_strs(kNumTimestamps);
      std::vector<std::string> read_ts_strs(kNumTimestamps);
      std::vector<Slice> write_ts_list;
      std::vector<Slice> read_ts_list;

      for (size_t i = 0; i != kNumTimestamps; ++i) {
        write_ts_list.emplace_back(
            EncodeTimestamp(i * 2, 0, &write_ts_strs[i]));
        read_ts_list.emplace_back(
            EncodeTimestamp(1 + i * 2, 0, &read_ts_strs[i]));
        const Slice& write_ts = write_ts_list.back();
        WriteOptions wopts;
        wopts.timestamp = &write_ts;
        for (int cf = 0; cf != static_cast<int>(num_cfs); ++cf) {
          for (size_t j = 0; j != (kNumKeysPerFile - 1) / kNumTimestamps; ++j) {
            ASSERT_OK(Put(
                cf, "key" + std::to_string(j),
                "value_" + std::to_string(j) + "_" + std::to_string(i), wopts));
          }
          if (!memtable_only) {
            ASSERT_OK(Flush(cf));
          }
        }
      }
      const auto& verify_db_func = [&]() {
        for (size_t i = 0; i != kNumTimestamps; ++i) {
          ReadOptions ropts;
          ropts.timestamp = &read_ts_list[i];
          for (int cf = 0; cf != static_cast<int>(num_cfs); ++cf) {
            ColumnFamilyHandle* cfh = handles_[cf];
            for (size_t j = 0; j != (kNumKeysPerFile - 1) / kNumTimestamps;
                 ++j) {
              std::string value;
              ASSERT_OK(
                  db_->Get(ropts, cfh, "key" + std::to_string(j), &value));
              ASSERT_EQ("value_" + std::to_string(j) + "_" + std::to_string(i),
                        value);
            }
          }
        }
      };
      verify_db_func();
    }
  }
}

INSTANTIATE_TEST_CASE_P(Timestamp, DBBasicTestWithTimestampWithParam,
                        ::testing::Bool());

}  // namespace rocksdb

#ifdef ROCKSDB_UNITTESTS_WITH_CUSTOM_OBJECTS_FROM_STATIC_LIBS
extern "C" {
void RegisterCustomObjects(int argc, char** argv);
}
#else
void RegisterCustomObjects(int /*argc*/, char** /*argv*/) {}
#endif  // !ROCKSDB_UNITTESTS_WITH_CUSTOM_OBJECTS_FROM_STATIC_LIBS

int main(int argc, char** argv) {
  rocksdb::port::InstallStackTraceHandler();
  ::testing::InitGoogleTest(&argc, argv);
  RegisterCustomObjects(argc, argv);
  return RUN_ALL_TESTS();
}<|MERGE_RESOLUTION|>--- conflicted
+++ resolved
@@ -571,12 +571,8 @@
     ASSERT_EQ("0v4", Get(0, "foo"));
     ASSERT_EQ("1v4", Get(1, "foo"));
     ASSERT_EQ(1U, GetNumSnapshots());
-<<<<<<< HEAD
-    ASSERT_LE(time_snap1, GetTimeOldestSnapshots());
-=======
     ASSERT_LT(time_snap1, GetTimeOldestSnapshots());
     ASSERT_EQ(GetSequenceOldestSnapshots(), s2->GetSequenceNumber());
->>>>>>> 0915c99f
 
     db_->ReleaseSnapshot(s2);
     ASSERT_EQ(0U, GetNumSnapshots());
@@ -1757,8 +1753,6 @@
     Options options = CurrentOptions();
     Random rnd(301);
     BlockBasedTableOptions table_options;
-<<<<<<< HEAD
-=======
 
 #ifndef ROCKSDB_LITE
     if (compression_enabled_) {
@@ -1779,7 +1773,6 @@
     }
 #endif //ROCKSDB_LITE
 
->>>>>>> 0915c99f
     table_options.block_cache = uncompressed_cache_;
     if (table_options.block_cache == nullptr) {
       table_options.no_block_cache = true;
@@ -2041,15 +2034,11 @@
     ASSERT_OK(statuses[i]);
     ASSERT_TRUE(CheckValue(key_ints[i], values[i].ToString()));
   }
-<<<<<<< HEAD
-  expected_reads += (read_from_cache ? 2 : 4);
-=======
   if (compression_enabled() && !has_compressed_cache()) {
     expected_reads += (read_from_cache ? 2 : 3);
   } else {
     expected_reads += (read_from_cache ? 2 : 4);
   }
->>>>>>> 0915c99f
   ASSERT_EQ(env_->random_read_counter_.Read(), expected_reads);
 
   keys.resize(10);
