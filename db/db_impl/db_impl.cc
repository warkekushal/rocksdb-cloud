//  Copyright (c) 2011-present, Facebook, Inc.  All rights reserved.
//  This source code is licensed under both the GPLv2 (found in the
//  COPYING file in the root directory) and Apache 2.0 License
//  (found in the LICENSE.Apache file in the root directory).
//
// Copyright (c) 2011 The LevelDB Authors. All rights reserved.
// Use of this source code is governed by a BSD-style license that can be
// found in the LICENSE file. See the AUTHORS file for names of contributors.
#include "db/db_impl/db_impl.h"

#include <stdint.h>
#ifdef OS_SOLARIS
#include <alloca.h>
#endif

#include <algorithm>
#include <cinttypes>
#include <cstdio>
#include <map>
#include <set>
#include <sstream>
#include <stdexcept>
#include <string>
#include <unordered_map>
#include <utility>
#include <vector>

#include "db/arena_wrapped_db_iter.h"
#include "db/builder.h"
#include "db/compaction/compaction_job.h"
#include "db/db_info_dumper.h"
#include "db/db_iter.h"
#include "db/dbformat.h"
#include "db/error_handler.h"
#include "db/event_helpers.h"
#include "db/external_sst_file_ingestion_job.h"
#include "db/flush_job.h"
#include "db/forward_iterator.h"
#include "db/import_column_family_job.h"
#include "db/job_context.h"
#include "db/log_reader.h"
#include "db/log_writer.h"
#include "db/malloc_stats.h"
#include "db/memtable.h"
#include "db/memtable_list.h"
#include "db/merge_context.h"
#include "db/merge_helper.h"
#include "db/periodic_work_scheduler.h"
#include "db/range_tombstone_fragmenter.h"
#include "db/table_cache.h"
#include "db/table_properties_collector.h"
#include "db/transaction_log_impl.h"
#include "db/version_set.h"
#include "db/write_batch_internal.h"
#include "db/write_callback.h"
#include "env/composite_env_wrapper.h"
#include "file/file_util.h"
#include "file/filename.h"
#include "file/random_access_file_reader.h"
#include "file/sst_file_manager_impl.h"
#include "logging/auto_roll_logger.h"
#include "logging/log_buffer.h"
#include "logging/logging.h"
#include "memtable/hash_linklist_rep.h"
#include "memtable/hash_skiplist_rep.h"
#include "monitoring/in_memory_stats_history.h"
#include "monitoring/iostats_context_imp.h"
#include "monitoring/perf_context_imp.h"
#include "monitoring/persistent_stats_history.h"
#include "monitoring/thread_status_updater.h"
#include "monitoring/thread_status_util.h"
#include "options/cf_options.h"
#include "options/options_helper.h"
#include "options/options_parser.h"
#include "port/port.h"
#include "rocksdb/cache.h"
#include "rocksdb/compaction_filter.h"
#include "rocksdb/convenience.h"
#include "rocksdb/db.h"
#include "rocksdb/env.h"
#include "rocksdb/merge_operator.h"
#include "rocksdb/statistics.h"
#include "rocksdb/stats_history.h"
#include "rocksdb/status.h"
#include "rocksdb/table.h"
#include "rocksdb/write_buffer_manager.h"
#include "table/block_based/block.h"
#include "table/block_based/block_based_table_factory.h"
#include "table/get_context.h"
#include "table/merging_iterator.h"
#include "table/multiget_context.h"
#include "table/sst_file_dumper.h"
#include "table/table_builder.h"
#include "table/two_level_iterator.h"
#include "test_util/sync_point.h"
#include "util/autovector.h"
#include "util/build_version.h"
#include "util/cast_util.h"
#include "util/coding.h"
#include "util/compression.h"
#include "util/crc32c.h"
#include "util/mutexlock.h"
#include "util/stop_watch.h"
#include "util/string_util.h"

namespace ROCKSDB_NAMESPACE {

const std::string kDefaultColumnFamilyName("default");
const std::string kPersistentStatsColumnFamilyName(
    "___rocksdb_stats_history___");
void DumpRocksDBBuildVersion(Logger* log);

CompressionType GetCompressionFlush(
    const ImmutableCFOptions& ioptions,
    const MutableCFOptions& mutable_cf_options) {
  // Compressing memtable flushes might not help unless the sequential load
  // optimization is used for leveled compaction. Otherwise the CPU and
  // latency overhead is not offset by saving much space.
  if (ioptions.compaction_style == kCompactionStyleUniversal) {
    if (mutable_cf_options.compaction_options_universal
            .compression_size_percent < 0) {
      return mutable_cf_options.compression;
    } else {
      return kNoCompression;
    }
  } else if (!ioptions.compression_per_level.empty()) {
    // For leveled compress when min_level_to_compress != 0.
    return ioptions.compression_per_level[0];
  } else {
    return mutable_cf_options.compression;
  }
}

namespace {
void DumpSupportInfo(Logger* logger) {
  ROCKS_LOG_HEADER(logger, "Compression algorithms supported:");
  for (auto& compression : OptionsHelper::compression_type_string_map) {
    if (compression.second != kNoCompression &&
        compression.second != kDisableCompressionOption) {
      ROCKS_LOG_HEADER(logger, "\t%s supported: %d", compression.first.c_str(),
                       CompressionTypeSupported(compression.second));
    }
  }
  ROCKS_LOG_HEADER(logger, "Fast CRC32 supported: %s",
                   crc32c::IsFastCrc32Supported().c_str());
}
}  // namespace

DBImpl::DBImpl(const DBOptions& options, const std::string& dbname,
               const bool seq_per_batch, const bool batch_per_txn)
    : dbname_(dbname),
      own_info_log_(options.info_log == nullptr),
      initial_db_options_(SanitizeOptions(dbname, options)),
      env_(initial_db_options_.env),
<<<<<<< HEAD
      fs_(initial_db_options_.env->GetFileSystem()),
=======
      io_tracer_(std::make_shared<IOTracer>()),
>>>>>>> ed431616
      immutable_db_options_(initial_db_options_),
      fs_(immutable_db_options_.fs, io_tracer_),
      mutable_db_options_(initial_db_options_),
      stats_(immutable_db_options_.statistics.get()),
      mutex_(stats_, env_, DB_MUTEX_WAIT_MICROS,
             immutable_db_options_.use_adaptive_mutex),
      default_cf_handle_(nullptr),
      max_total_in_memory_state_(0),
      file_options_(BuildDBOptions(immutable_db_options_, mutable_db_options_)),
      file_options_for_compaction_(fs_->OptimizeForCompactionTableWrite(
          file_options_, immutable_db_options_)),
      seq_per_batch_(seq_per_batch),
      batch_per_txn_(batch_per_txn),
      db_lock_(nullptr),
      shutting_down_(false),
      manual_compaction_paused_(false),
      bg_cv_(&mutex_),
      logfile_number_(0),
      log_dir_synced_(false),
      log_empty_(true),
      persist_stats_cf_handle_(nullptr),
      log_sync_cv_(&mutex_),
      total_log_size_(0),
      is_snapshot_supported_(true),
      write_buffer_manager_(immutable_db_options_.write_buffer_manager.get()),
      write_thread_(immutable_db_options_),
      nonmem_write_thread_(immutable_db_options_),
      write_controller_(mutable_db_options_.delayed_write_rate),
      last_batch_group_size_(0),
      unscheduled_flushes_(0),
      unscheduled_compactions_(0),
      bg_bottom_compaction_scheduled_(0),
      bg_compaction_scheduled_(0),
      num_running_compactions_(0),
      bg_flush_scheduled_(0),
      num_running_flushes_(0),
      bg_purge_scheduled_(0),
      disable_delete_obsolete_files_(0),
      pending_purge_obsolete_files_(0),
      delete_obsolete_files_last_run_(env_->NowMicros()),
      last_stats_dump_time_microsec_(0),
      next_job_id_(1),
      has_unpersisted_data_(false),
      unable_to_release_oldest_log_(false),
      num_running_ingest_file_(0),
#ifndef ROCKSDB_LITE
      wal_manager_(immutable_db_options_, file_options_, io_tracer_,
                   seq_per_batch),
#endif  // ROCKSDB_LITE
      event_logger_(immutable_db_options_.info_log.get()),
      bg_work_paused_(0),
      bg_compaction_paused_(0),
      refitting_level_(false),
      opened_successfully_(false),
#ifndef ROCKSDB_LITE
      periodic_work_scheduler_(nullptr),
#endif  // ROCKSDB_LITE
      two_write_queues_(options.two_write_queues),
      manual_wal_flush_(options.manual_wal_flush),
      // last_sequencee_ is always maintained by the main queue that also writes
      // to the memtable. When two_write_queues_ is disabled last seq in
      // memtable is the same as last seq published to the readers. When it is
      // enabled but seq_per_batch_ is disabled, last seq in memtable still
      // indicates last published seq since wal-only writes that go to the 2nd
      // queue do not consume a sequence number. Otherwise writes performed by
      // the 2nd queue could change what is visible to the readers. In this
      // cases, last_seq_same_as_publish_seq_==false, the 2nd queue maintains a
      // separate variable to indicate the last published sequence.
      last_seq_same_as_publish_seq_(
          !(seq_per_batch && options.two_write_queues)),
      // Since seq_per_batch_ is currently set only by WritePreparedTxn which
      // requires a custom gc for compaction, we use that to set use_custom_gc_
      // as well.
      use_custom_gc_(seq_per_batch),
      shutdown_initiated_(false),
      own_sfm_(options.sst_file_manager == nullptr),
      preserve_deletes_(options.preserve_deletes),
      closed_(false),
      error_handler_(this, immutable_db_options_, &mutex_),
      atomic_flush_install_cv_(&mutex_) {
  // !batch_per_trx_ implies seq_per_batch_ because it is only unset for
  // WriteUnprepared, which should use seq_per_batch_.
  assert(batch_per_txn_ || seq_per_batch_);
  // TODO: Check for an error here
  env_->GetAbsolutePath(dbname, &db_absolute_path_).PermitUncheckedError();

  // Reserve ten files or so for other uses and give the rest to TableCache.
  // Give a large number for setting of "infinite" open files.
  const int table_cache_size = (mutable_db_options_.max_open_files == -1)
                                   ? TableCache::kInfiniteCapacity
                                   : mutable_db_options_.max_open_files - 10;
  LRUCacheOptions co;
  co.capacity = table_cache_size;
  co.num_shard_bits = immutable_db_options_.table_cache_numshardbits;
  co.metadata_charge_policy = kDontChargeCacheMetadata;
  table_cache_ = NewLRUCache(co);

  versions_.reset(new VersionSet(dbname_, &immutable_db_options_, file_options_,
                                 table_cache_.get(), write_buffer_manager_,
                                 &write_controller_, &block_cache_tracer_,
                                 io_tracer_));
  column_family_memtables_.reset(
      new ColumnFamilyMemTablesImpl(versions_->GetColumnFamilySet()));

  DumpRocksDBBuildVersion(immutable_db_options_.info_log.get());
  SetDbSessionId();
  DumpDBFileSummary(immutable_db_options_, dbname_, db_session_id_);
  immutable_db_options_.Dump(immutable_db_options_.info_log.get());
  mutable_db_options_.Dump(immutable_db_options_.info_log.get());
  DumpSupportInfo(immutable_db_options_.info_log.get());

  // always open the DB with 0 here, which means if preserve_deletes_==true
  // we won't drop any deletion markers until SetPreserveDeletesSequenceNumber()
  // is called by client and this seqnum is advanced.
  preserve_deletes_seqnum_.store(0);
}

Status DBImpl::Resume() {
  ROCKS_LOG_INFO(immutable_db_options_.info_log, "Resuming DB");

  InstrumentedMutexLock db_mutex(&mutex_);

  if (!error_handler_.IsDBStopped() && !error_handler_.IsBGWorkStopped()) {
    // Nothing to do
    return Status::OK();
  }

  if (error_handler_.IsRecoveryInProgress()) {
    // Don't allow a mix of manual and automatic recovery
    return Status::Busy();
  }

  mutex_.Unlock();
  Status s = error_handler_.RecoverFromBGError(true);
  mutex_.Lock();
  return s;
}

// This function implements the guts of recovery from a background error. It
// is eventually called for both manual as well as automatic recovery. It does
// the following -
// 1. Wait for currently scheduled background flush/compaction to exit, in
//    order to inadvertently causing an error and thinking recovery failed
// 2. Flush memtables if there's any data for all the CFs. This may result
//    another error, which will be saved by error_handler_ and reported later
//    as the recovery status
// 3. Find and delete any obsolete files
// 4. Schedule compactions if needed for all the CFs. This is needed as the
//    flush in the prior step might have been a no-op for some CFs, which
//    means a new super version wouldn't have been installed
Status DBImpl::ResumeImpl(DBRecoverContext context) {
  mutex_.AssertHeld();
  WaitForBackgroundWork();

  Status bg_error = error_handler_.GetBGError();
  Status s;
  if (shutdown_initiated_) {
    // Returning shutdown status to SFM during auto recovery will cause it
    // to abort the recovery and allow the shutdown to progress
    s = Status::ShutdownInProgress();
  }
  if (s.ok() && bg_error.severity() > Status::Severity::kHardError) {
    ROCKS_LOG_INFO(
        immutable_db_options_.info_log,
        "DB resume requested but failed due to Fatal/Unrecoverable error");
    s = bg_error;
  }

  // Make sure the IO Status stored in version set is set to OK.
  bool file_deletion_disabled = !IsFileDeletionsEnabled();
  if (s.ok()) {
    IOStatus io_s = versions_->io_status();
    if (io_s.IsIOError()) {
      // If resuming from IOError resulted from MANIFEST write, then assert
      // that we must have already set the MANIFEST writer to nullptr during
      // clean-up phase MANIFEST writing. We must have also disabled file
      // deletions.
      assert(!versions_->descriptor_log_);
      assert(file_deletion_disabled);
      // Since we are trying to recover from MANIFEST write error, we need to
      // switch to a new MANIFEST anyway. The old MANIFEST can be corrupted.
      // Therefore, force writing a dummy version edit because we do not know
      // whether there are flush jobs with non-empty data to flush, triggering
      // appends to MANIFEST.
      VersionEdit edit;
<<<<<<< HEAD
      auto cfh = reinterpret_cast<ColumnFamilyHandleImpl*>(default_cf_handle_);
=======
      auto cfh =
          static_cast_with_check<ColumnFamilyHandleImpl>(default_cf_handle_);
>>>>>>> ed431616
      assert(cfh);
      ColumnFamilyData* cfd = cfh->cfd();
      const MutableCFOptions& cf_opts = *cfd->GetLatestMutableCFOptions();
      s = versions_->LogAndApply(cfd, cf_opts, &edit, &mutex_,
                                 directories_.GetDbDir());
      if (!s.ok()) {
        io_s = versions_->io_status();
        if (!io_s.ok()) {
          s = error_handler_.SetBGError(io_s,
                                        BackgroundErrorReason::kManifestWrite);
        }
      }
    }
  }

  // We cannot guarantee consistency of the WAL. So force flush Memtables of
  // all the column families
  if (s.ok()) {
    FlushOptions flush_opts;
    // We allow flush to stall write since we are trying to resume from error.
    flush_opts.allow_write_stall = true;
    if (immutable_db_options_.atomic_flush) {
      autovector<ColumnFamilyData*> cfds;
      SelectColumnFamiliesForAtomicFlush(&cfds);
      mutex_.Unlock();
      s = AtomicFlushMemTables(cfds, flush_opts, context.flush_reason);
      mutex_.Lock();
    } else {
      for (auto cfd : *versions_->GetColumnFamilySet()) {
        if (cfd->IsDropped()) {
          continue;
        }
        cfd->Ref();
        mutex_.Unlock();
        s = FlushMemTable(cfd, flush_opts, context.flush_reason);
        mutex_.Lock();
        cfd->UnrefAndTryDelete();
        if (!s.ok()) {
          break;
        }
      }
    }
    if (!s.ok()) {
      ROCKS_LOG_INFO(immutable_db_options_.info_log,
                     "DB resume requested but failed due to Flush failure [%s]",
                     s.ToString().c_str());
    }
  }

  JobContext job_context(0);
  FindObsoleteFiles(&job_context, true);
  if (s.ok()) {
    s = error_handler_.ClearBGError();
  }
  mutex_.Unlock();

  job_context.manifest_file_number = 1;
  if (job_context.HaveSomethingToDelete()) {
    PurgeObsoleteFiles(job_context);
  }
  job_context.Clean();

  if (s.ok()) {
    assert(versions_->io_status().ok());
    // If we reach here, we should re-enable file deletions if it was disabled
    // during previous error handling.
    if (file_deletion_disabled) {
      // Always return ok
<<<<<<< HEAD
      EnableFileDeletions(/*force=*/true);
=======
      s = EnableFileDeletions(/*force=*/true);
>>>>>>> ed431616
    }
    ROCKS_LOG_INFO(immutable_db_options_.info_log, "Successfully resumed DB");
  }
  mutex_.Lock();
  // Check for shutdown again before scheduling further compactions,
  // since we released and re-acquired the lock above
  if (shutdown_initiated_) {
    s = Status::ShutdownInProgress();
  }
  if (s.ok()) {
    for (auto cfd : *versions_->GetColumnFamilySet()) {
      SchedulePendingCompaction(cfd);
    }
    MaybeScheduleFlushOrCompaction();
  }

  // Wake up any waiters - in this case, it could be the shutdown thread
  bg_cv_.SignalAll();

  // No need to check BGError again. If something happened, event listener would
  // be notified and the operation causing it would have failed
  return s;
}

void DBImpl::WaitForBackgroundWork() {
  // Wait for background work to finish
  while (bg_bottom_compaction_scheduled_ || bg_compaction_scheduled_ ||
         bg_flush_scheduled_) {
    bg_cv_.Wait();
  }
}

// Will lock the mutex_,  will wait for completion if wait is true
void DBImpl::CancelAllBackgroundWork(bool wait) {
  ROCKS_LOG_INFO(immutable_db_options_.info_log,
                 "Shutdown: canceling all background work");

#ifndef ROCKSDB_LITE
  if (periodic_work_scheduler_ != nullptr) {
    periodic_work_scheduler_->Unregister(this);
  }
#endif  // !ROCKSDB_LITE

  InstrumentedMutexLock l(&mutex_);
  if (!shutting_down_.load(std::memory_order_acquire) &&
      has_unpersisted_data_.load(std::memory_order_relaxed) &&
      !mutable_db_options_.avoid_flush_during_shutdown) {
    if (immutable_db_options_.atomic_flush) {
      autovector<ColumnFamilyData*> cfds;
      SelectColumnFamiliesForAtomicFlush(&cfds);
      mutex_.Unlock();
      AtomicFlushMemTables(cfds, FlushOptions(), FlushReason::kShutDown);
      mutex_.Lock();
    } else {
      for (auto cfd : *versions_->GetColumnFamilySet()) {
        if (!cfd->IsDropped() && cfd->initialized() && !cfd->mem()->IsEmpty()) {
          cfd->Ref();
          mutex_.Unlock();
          Status s = FlushMemTable(cfd, FlushOptions(), FlushReason::kShutDown);
          s.PermitUncheckedError();  //**TODO: What to do on error?
          mutex_.Lock();
          cfd->UnrefAndTryDelete();
        }
      }
    }
    versions_->GetColumnFamilySet()->FreeDeadColumnFamilies();
  }

  shutting_down_.store(true, std::memory_order_release);
  bg_cv_.SignalAll();
  if (!wait) {
    return;
  }
  WaitForBackgroundWork();
}

Status DBImpl::CloseHelper() {
  // Guarantee that there is no background error recovery in progress before
  // continuing with the shutdown
  mutex_.Lock();
  shutdown_initiated_ = true;
  error_handler_.CancelErrorRecovery();
  while (error_handler_.IsRecoveryInProgress()) {
    bg_cv_.Wait();
  }
  mutex_.Unlock();

  // CancelAllBackgroundWork called with false means we just set the shutdown
  // marker. After this we do a variant of the waiting and unschedule work
  // (to consider: moving all the waiting into CancelAllBackgroundWork(true))
  CancelAllBackgroundWork(false);
  int bottom_compactions_unscheduled =
      env_->UnSchedule(this, Env::Priority::BOTTOM);
  int compactions_unscheduled = env_->UnSchedule(this, Env::Priority::LOW);
  int flushes_unscheduled = env_->UnSchedule(this, Env::Priority::HIGH);
  Status ret = Status::OK();
  mutex_.Lock();
  bg_bottom_compaction_scheduled_ -= bottom_compactions_unscheduled;
  bg_compaction_scheduled_ -= compactions_unscheduled;
  bg_flush_scheduled_ -= flushes_unscheduled;

  // Wait for background work to finish
  while (bg_bottom_compaction_scheduled_ || bg_compaction_scheduled_ ||
         bg_flush_scheduled_ || bg_purge_scheduled_ ||
         pending_purge_obsolete_files_ ||
         error_handler_.IsRecoveryInProgress()) {
    TEST_SYNC_POINT("DBImpl::~DBImpl:WaitJob");
    bg_cv_.Wait();
  }
  TEST_SYNC_POINT_CALLBACK("DBImpl::CloseHelper:PendingPurgeFinished",
                           &files_grabbed_for_purge_);
  EraseThreadStatusDbInfo();
  flush_scheduler_.Clear();
  trim_history_scheduler_.Clear();

  while (!flush_queue_.empty()) {
    const FlushRequest& flush_req = PopFirstFromFlushQueue();
    for (const auto& iter : flush_req) {
      iter.first->UnrefAndTryDelete();
    }
  }
  while (!compaction_queue_.empty()) {
    auto cfd = PopFirstFromCompactionQueue();
    cfd->UnrefAndTryDelete();
  }

  if (default_cf_handle_ != nullptr || persist_stats_cf_handle_ != nullptr) {
    // we need to delete handle outside of lock because it does its own locking
    mutex_.Unlock();
    if (default_cf_handle_) {
      delete default_cf_handle_;
      default_cf_handle_ = nullptr;
    }
    if (persist_stats_cf_handle_) {
      delete persist_stats_cf_handle_;
      persist_stats_cf_handle_ = nullptr;
    }
    mutex_.Lock();
  }

  // Clean up obsolete files due to SuperVersion release.
  // (1) Need to delete to obsolete files before closing because RepairDB()
  // scans all existing files in the file system and builds manifest file.
  // Keeping obsolete files confuses the repair process.
  // (2) Need to check if we Open()/Recover() the DB successfully before
  // deleting because if VersionSet recover fails (may be due to corrupted
  // manifest file), it is not able to identify live files correctly. As a
  // result, all "live" files can get deleted by accident. However, corrupted
  // manifest is recoverable by RepairDB().
  if (opened_successfully_) {
    JobContext job_context(next_job_id_.fetch_add(1));
    FindObsoleteFiles(&job_context, true);

    mutex_.Unlock();
    // manifest number starting from 2
    job_context.manifest_file_number = 1;
    if (job_context.HaveSomethingToDelete()) {
      PurgeObsoleteFiles(job_context);
    }
    job_context.Clean();
    mutex_.Lock();
  }

  for (auto l : logs_to_free_) {
    delete l;
  }
  for (auto& log : logs_) {
    uint64_t log_number = log.writer->get_log_number();
    Status s = log.ClearWriter();
    if (!s.ok()) {
      ROCKS_LOG_WARN(
          immutable_db_options_.info_log,
          "Unable to Sync WAL file %s with error -- %s",
          LogFileName(immutable_db_options_.wal_dir, log_number).c_str(),
          s.ToString().c_str());
      // Retain the first error
      if (ret.ok()) {
        ret = s;
      }
    }
  }
  logs_.clear();

  // Table cache may have table handles holding blocks from the block cache.
  // We need to release them before the block cache is destroyed. The block
  // cache may be destroyed inside versions_.reset(), when column family data
  // list is destroyed, so leaving handles in table cache after
  // versions_.reset() may cause issues.
  // Here we clean all unreferenced handles in table cache.
  // Now we assume all user queries have finished, so only version set itself
  // can possibly hold the blocks from block cache. After releasing unreferenced
  // handles here, only handles held by version set left and inside
  // versions_.reset(), we will release them. There, we need to make sure every
  // time a handle is released, we erase it from the cache too. By doing that,
  // we can guarantee that after versions_.reset(), table cache is empty
  // so the cache can be safely destroyed.
  table_cache_->EraseUnRefEntries();

  for (auto& txn_entry : recovered_transactions_) {
    delete txn_entry.second;
  }

  // versions need to be destroyed before table_cache since it can hold
  // references to table_cache.
  versions_.reset();
  mutex_.Unlock();
  if (db_lock_ != nullptr) {
    // TODO: Check for unlock error
    env_->UnlockFile(db_lock_).PermitUncheckedError();
  }

  ROCKS_LOG_INFO(immutable_db_options_.info_log, "Shutdown complete");
  LogFlush(immutable_db_options_.info_log);

#ifndef ROCKSDB_LITE
  // If the sst_file_manager was allocated by us during DB::Open(), ccall
  // Close() on it before closing the info_log. Otherwise, background thread
  // in SstFileManagerImpl might try to log something
  if (immutable_db_options_.sst_file_manager && own_sfm_) {
    auto sfm = static_cast<SstFileManagerImpl*>(
        immutable_db_options_.sst_file_manager.get());
    sfm->Close();
  }
#endif  // ROCKSDB_LITE

  if (immutable_db_options_.info_log && own_info_log_) {
    Status s = immutable_db_options_.info_log->Close();
    if (!s.ok() && ret.ok()) {
      ret = s;
    }
  }

  if (ret.IsAborted()) {
    // Reserve IsAborted() error for those where users didn't release
    // certain resource and they can release them and come back and
    // retry. In this case, we wrap this exception to something else.
    return Status::Incomplete(ret.ToString());
  }
  return ret;
}

Status DBImpl::CloseImpl() { return CloseHelper(); }

DBImpl::~DBImpl() {
  if (!closed_) {
    closed_ = true;
    CloseHelper().PermitUncheckedError();
  }
}

void DBImpl::MaybeIgnoreError(Status* s) const {
  if (s->ok() || immutable_db_options_.paranoid_checks) {
    // No change needed
  } else {
    ROCKS_LOG_WARN(immutable_db_options_.info_log, "Ignoring error %s",
                   s->ToString().c_str());
    *s = Status::OK();
  }
}

const Status DBImpl::CreateArchivalDirectory() {
  if (immutable_db_options_.wal_ttl_seconds > 0 ||
      immutable_db_options_.wal_size_limit_mb > 0) {
    std::string archivalPath = ArchivalDirectory(immutable_db_options_.wal_dir);
    return env_->CreateDirIfMissing(archivalPath);
  }
  return Status::OK();
}

void DBImpl::PrintStatistics() {
  auto dbstats = immutable_db_options_.statistics.get();
  if (dbstats) {
    ROCKS_LOG_INFO(immutable_db_options_.info_log, "STATISTICS:\n %s",
                   dbstats->ToString().c_str());
  }
}

void DBImpl::StartPeriodicWorkScheduler() {
#ifndef ROCKSDB_LITE
  {
    InstrumentedMutexLock l(&mutex_);
    periodic_work_scheduler_ = PeriodicWorkScheduler::Default();
    TEST_SYNC_POINT_CALLBACK("DBImpl::StartPeriodicWorkScheduler:Init",
                             &periodic_work_scheduler_);
  }

  periodic_work_scheduler_->Register(
      this, mutable_db_options_.stats_dump_period_sec,
      mutable_db_options_.stats_persist_period_sec);
#endif  // !ROCKSDB_LITE
}

// esitmate the total size of stats_history_
size_t DBImpl::EstimateInMemoryStatsHistorySize() const {
  size_t size_total =
      sizeof(std::map<uint64_t, std::map<std::string, uint64_t>>);
  if (stats_history_.size() == 0) return size_total;
  size_t size_per_slice =
      sizeof(uint64_t) + sizeof(std::map<std::string, uint64_t>);
  // non-empty map, stats_history_.begin() guaranteed to exist
  std::map<std::string, uint64_t> sample_slice(stats_history_.begin()->second);
  for (const auto& pairs : sample_slice) {
    size_per_slice +=
        pairs.first.capacity() + sizeof(pairs.first) + sizeof(pairs.second);
  }
  size_total = size_per_slice * stats_history_.size();
  return size_total;
}

void DBImpl::PersistStats() {
  TEST_SYNC_POINT("DBImpl::PersistStats:Entry");
#ifndef ROCKSDB_LITE
  if (shutdown_initiated_) {
    return;
  }
  TEST_SYNC_POINT("DBImpl::PersistStats:StartRunning");
  uint64_t now_seconds = env_->NowMicros() / kMicrosInSecond;

  Statistics* statistics = immutable_db_options_.statistics.get();
  if (!statistics) {
    return;
  }
  size_t stats_history_size_limit = 0;
  {
    InstrumentedMutexLock l(&mutex_);
    stats_history_size_limit = mutable_db_options_.stats_history_buffer_size;
  }

  std::map<std::string, uint64_t> stats_map;
  if (!statistics->getTickerMap(&stats_map)) {
    return;
  }
  ROCKS_LOG_INFO(immutable_db_options_.info_log,
                 "------- PERSISTING STATS -------");

  if (immutable_db_options_.persist_stats_to_disk) {
    WriteBatch batch;
    Status s = Status::OK();
    if (stats_slice_initialized_) {
      ROCKS_LOG_INFO(immutable_db_options_.info_log,
                     "Reading %" ROCKSDB_PRIszt " stats from statistics\n",
                     stats_slice_.size());
      for (const auto& stat : stats_map) {
        if (s.ok()) {
          char key[100];
          int length =
              EncodePersistentStatsKey(now_seconds, stat.first, 100, key);
          // calculate the delta from last time
          if (stats_slice_.find(stat.first) != stats_slice_.end()) {
            uint64_t delta = stat.second - stats_slice_[stat.first];
            s = batch.Put(persist_stats_cf_handle_,
                          Slice(key, std::min(100, length)), ToString(delta));
          }
        }
      }
    }
    stats_slice_initialized_ = true;
    std::swap(stats_slice_, stats_map);
    if (s.ok()) {
      WriteOptions wo;
      wo.low_pri = true;
      wo.no_slowdown = true;
      wo.sync = false;
      s = Write(wo, &batch);
    }
    if (!s.ok()) {
      ROCKS_LOG_INFO(immutable_db_options_.info_log,
                     "Writing to persistent stats CF failed -- %s",
                     s.ToString().c_str());
    } else {
      ROCKS_LOG_INFO(immutable_db_options_.info_log,
                     "Writing %" ROCKSDB_PRIszt " stats with timestamp %" PRIu64
                     " to persistent stats CF succeeded",
                     stats_slice_.size(), now_seconds);
    }
    // TODO(Zhongyi): add purging for persisted data
  } else {
    InstrumentedMutexLock l(&stats_history_mutex_);
    // calculate the delta from last time
    if (stats_slice_initialized_) {
      std::map<std::string, uint64_t> stats_delta;
      for (const auto& stat : stats_map) {
        if (stats_slice_.find(stat.first) != stats_slice_.end()) {
          stats_delta[stat.first] = stat.second - stats_slice_[stat.first];
        }
      }
      ROCKS_LOG_INFO(immutable_db_options_.info_log,
                     "Storing %" ROCKSDB_PRIszt " stats with timestamp %" PRIu64
                     " to in-memory stats history",
                     stats_slice_.size(), now_seconds);
      stats_history_[now_seconds] = stats_delta;
    }
    stats_slice_initialized_ = true;
    std::swap(stats_slice_, stats_map);
    TEST_SYNC_POINT("DBImpl::PersistStats:StatsCopied");

    // delete older stats snapshots to control memory consumption
    size_t stats_history_size = EstimateInMemoryStatsHistorySize();
    bool purge_needed = stats_history_size > stats_history_size_limit;
    ROCKS_LOG_INFO(immutable_db_options_.info_log,
                   "[Pre-GC] In-memory stats history size: %" ROCKSDB_PRIszt
                   " bytes, slice count: %" ROCKSDB_PRIszt,
                   stats_history_size, stats_history_.size());
    while (purge_needed && !stats_history_.empty()) {
      stats_history_.erase(stats_history_.begin());
      purge_needed =
          EstimateInMemoryStatsHistorySize() > stats_history_size_limit;
    }
    ROCKS_LOG_INFO(immutable_db_options_.info_log,
                   "[Post-GC] In-memory stats history size: %" ROCKSDB_PRIszt
                   " bytes, slice count: %" ROCKSDB_PRIszt,
                   stats_history_size, stats_history_.size());
  }
  TEST_SYNC_POINT("DBImpl::PersistStats:End");
#endif  // !ROCKSDB_LITE
}

bool DBImpl::FindStatsByTime(uint64_t start_time, uint64_t end_time,
                             uint64_t* new_time,
                             std::map<std::string, uint64_t>* stats_map) {
  assert(new_time);
  assert(stats_map);
  if (!new_time || !stats_map) return false;
  // lock when search for start_time
  {
    InstrumentedMutexLock l(&stats_history_mutex_);
    auto it = stats_history_.lower_bound(start_time);
    if (it != stats_history_.end() && it->first < end_time) {
      // make a copy for timestamp and stats_map
      *new_time = it->first;
      *stats_map = it->second;
      return true;
    } else {
      return false;
    }
  }
}

Status DBImpl::GetStatsHistory(
    uint64_t start_time, uint64_t end_time,
    std::unique_ptr<StatsHistoryIterator>* stats_iterator) {
  if (!stats_iterator) {
    return Status::InvalidArgument("stats_iterator not preallocated.");
  }
  if (immutable_db_options_.persist_stats_to_disk) {
    stats_iterator->reset(
        new PersistentStatsHistoryIterator(start_time, end_time, this));
  } else {
    stats_iterator->reset(
        new InMemoryStatsHistoryIterator(start_time, end_time, this));
  }
  return (*stats_iterator)->status();
}

void DBImpl::DumpStats() {
  TEST_SYNC_POINT("DBImpl::DumpStats:1");
#ifndef ROCKSDB_LITE
  const DBPropertyInfo* cf_property_info =
      GetPropertyInfo(DB::Properties::kCFStats);
  assert(cf_property_info != nullptr);
  const DBPropertyInfo* db_property_info =
      GetPropertyInfo(DB::Properties::kDBStats);
  assert(db_property_info != nullptr);

  std::string stats;
  if (shutdown_initiated_) {
    return;
  }
  TEST_SYNC_POINT("DBImpl::DumpStats:StartRunning");
  {
    InstrumentedMutexLock l(&mutex_);
    default_cf_internal_stats_->GetStringProperty(
        *db_property_info, DB::Properties::kDBStats, &stats);
    for (auto cfd : *versions_->GetColumnFamilySet()) {
      if (cfd->initialized()) {
        cfd->internal_stats()->GetStringProperty(
            *cf_property_info, DB::Properties::kCFStatsNoFileHistogram, &stats);
      }
    }
    for (auto cfd : *versions_->GetColumnFamilySet()) {
      if (cfd->initialized()) {
        cfd->internal_stats()->GetStringProperty(
            *cf_property_info, DB::Properties::kCFFileHistogram, &stats);
      }
    }
  }
  TEST_SYNC_POINT("DBImpl::DumpStats:2");
  ROCKS_LOG_INFO(immutable_db_options_.info_log,
                 "------- DUMPING STATS -------");
  ROCKS_LOG_INFO(immutable_db_options_.info_log, "%s", stats.c_str());
  if (immutable_db_options_.dump_malloc_stats) {
    stats.clear();
    DumpMallocStats(&stats);
    if (!stats.empty()) {
      ROCKS_LOG_INFO(immutable_db_options_.info_log,
                     "------- Malloc STATS -------");
      ROCKS_LOG_INFO(immutable_db_options_.info_log, "%s", stats.c_str());
    }
  }
#endif  // !ROCKSDB_LITE

  PrintStatistics();
}

void DBImpl::FlushInfoLog() {
  if (shutdown_initiated_) {
    return;
  }
  TEST_SYNC_POINT("DBImpl::FlushInfoLog:StartRunning");
  LogFlush(immutable_db_options_.info_log);
}

Status DBImpl::TablesRangeTombstoneSummary(ColumnFamilyHandle* column_family,
                                           int max_entries_to_print,
                                           std::string* out_str) {
  auto* cfh = static_cast_with_check<ColumnFamilyHandleImpl>(column_family);
  ColumnFamilyData* cfd = cfh->cfd();

  SuperVersion* super_version = cfd->GetReferencedSuperVersion(this);
  Version* version = super_version->current;

  Status s =
      version->TablesRangeTombstoneSummary(max_entries_to_print, out_str);

  CleanupSuperVersion(super_version);
  return s;
}

void DBImpl::ScheduleBgLogWriterClose(JobContext* job_context) {
  if (!job_context->logs_to_free.empty()) {
    for (auto l : job_context->logs_to_free) {
      AddToLogsToFreeQueue(l);
    }
    job_context->logs_to_free.clear();
  }
}

FSDirectory* DBImpl::GetDataDir(ColumnFamilyData* cfd, size_t path_id) const {
  assert(cfd);
  FSDirectory* ret_dir = cfd->GetDataDir(path_id);
  if (ret_dir == nullptr) {
    return directories_.GetDataDir(path_id);
  }
  return ret_dir;
}

Status DBImpl::SetOptions(
    ColumnFamilyHandle* column_family,
    const std::unordered_map<std::string, std::string>& options_map) {
#ifdef ROCKSDB_LITE
  (void)column_family;
  (void)options_map;
  return Status::NotSupported("Not supported in ROCKSDB LITE");
#else
  auto* cfd =
      static_cast_with_check<ColumnFamilyHandleImpl>(column_family)->cfd();
  if (options_map.empty()) {
    ROCKS_LOG_WARN(immutable_db_options_.info_log,
                   "SetOptions() on column family [%s], empty input",
                   cfd->GetName().c_str());
    return Status::InvalidArgument("empty input");
  }

  MutableCFOptions new_options;
  Status s;
  Status persist_options_status;
  persist_options_status.PermitUncheckedError();  // Allow uninitialized access
  SuperVersionContext sv_context(/* create_superversion */ true);
  {
    auto db_options = GetDBOptions();
    InstrumentedMutexLock l(&mutex_);
    s = cfd->SetOptions(db_options, options_map);
    if (s.ok()) {
      new_options = *cfd->GetLatestMutableCFOptions();
      // Append new version to recompute compaction score.
      VersionEdit dummy_edit;
      s = versions_->LogAndApply(cfd, new_options, &dummy_edit, &mutex_,
                                 directories_.GetDbDir());
      // Trigger possible flush/compactions. This has to be before we persist
      // options to file, otherwise there will be a deadlock with writer
      // thread.
      InstallSuperVersionAndScheduleWork(cfd, &sv_context, new_options);

      persist_options_status = WriteOptionsFile(
          false /*need_mutex_lock*/, true /*need_enter_write_thread*/);
      bg_cv_.SignalAll();
    }
  }
  sv_context.Clean();

  ROCKS_LOG_INFO(
      immutable_db_options_.info_log,
      "SetOptions() on column family [%s], inputs:", cfd->GetName().c_str());
  for (const auto& o : options_map) {
    ROCKS_LOG_INFO(immutable_db_options_.info_log, "%s: %s\n", o.first.c_str(),
                   o.second.c_str());
  }
  if (s.ok()) {
    ROCKS_LOG_INFO(immutable_db_options_.info_log,
                   "[%s] SetOptions() succeeded", cfd->GetName().c_str());
    new_options.Dump(immutable_db_options_.info_log.get());
    if (!persist_options_status.ok()) {
      s = persist_options_status;
    }
  } else {
    ROCKS_LOG_WARN(immutable_db_options_.info_log, "[%s] SetOptions() failed",
                   cfd->GetName().c_str());
  }
  LogFlush(immutable_db_options_.info_log);
  return s;
#endif  // ROCKSDB_LITE
}

Status DBImpl::SetDBOptions(
    const std::unordered_map<std::string, std::string>& options_map) {
#ifdef ROCKSDB_LITE
  (void)options_map;
  return Status::NotSupported("Not supported in ROCKSDB LITE");
#else
  if (options_map.empty()) {
    ROCKS_LOG_WARN(immutable_db_options_.info_log,
                   "SetDBOptions(), empty input.");
    return Status::InvalidArgument("empty input");
  }

  MutableDBOptions new_options;
  Status s;
  Status persist_options_status = Status::OK();
  bool wal_changed = false;
  WriteContext write_context;
  {
    InstrumentedMutexLock l(&mutex_);
    s = GetMutableDBOptionsFromStrings(mutable_db_options_, options_map,
                                       &new_options);
    if (new_options.bytes_per_sync == 0) {
      new_options.bytes_per_sync = 1024 * 1024;
    }
    DBOptions new_db_options =
        BuildDBOptions(immutable_db_options_, new_options);
    if (s.ok()) {
      s = ValidateOptions(new_db_options);
    }
    if (s.ok()) {
      for (auto c : *versions_->GetColumnFamilySet()) {
        if (!c->IsDropped()) {
          auto cf_options = c->GetLatestCFOptions();
          s = ColumnFamilyData::ValidateOptions(new_db_options, cf_options);
          if (!s.ok()) {
            break;
          }
        }
      }
    }
    if (s.ok()) {
      const BGJobLimits current_bg_job_limits =
          GetBGJobLimits(mutable_db_options_.max_background_flushes,
                         mutable_db_options_.max_background_compactions,
                         mutable_db_options_.max_background_jobs,
                         /* parallelize_compactions */ true);
      const BGJobLimits new_bg_job_limits = GetBGJobLimits(
          new_options.max_background_flushes,
          new_options.max_background_compactions,
          new_options.max_background_jobs, /* parallelize_compactions */ true);

      const bool max_flushes_increased =
          new_bg_job_limits.max_flushes > current_bg_job_limits.max_flushes;
      const bool max_compactions_increased =
          new_bg_job_limits.max_compactions >
          current_bg_job_limits.max_compactions;

      if (max_flushes_increased || max_compactions_increased) {
        if (max_flushes_increased) {
          env_->IncBackgroundThreadsIfNeeded(new_bg_job_limits.max_flushes,
                                             Env::Priority::HIGH);
        }

        if (max_compactions_increased) {
          env_->IncBackgroundThreadsIfNeeded(new_bg_job_limits.max_compactions,
                                             Env::Priority::LOW);
        }

        MaybeScheduleFlushOrCompaction();
      }

      if (new_options.stats_dump_period_sec !=
              mutable_db_options_.stats_dump_period_sec ||
          new_options.stats_persist_period_sec !=
              mutable_db_options_.stats_persist_period_sec) {
        mutex_.Unlock();
        periodic_work_scheduler_->Unregister(this);
        periodic_work_scheduler_->Register(
            this, new_options.stats_dump_period_sec,
            new_options.stats_persist_period_sec);
        mutex_.Lock();
      }
      write_controller_.set_max_delayed_write_rate(
          new_options.delayed_write_rate);
      table_cache_.get()->SetCapacity(new_options.max_open_files == -1
                                          ? TableCache::kInfiniteCapacity
                                          : new_options.max_open_files - 10);
      wal_changed = mutable_db_options_.wal_bytes_per_sync !=
                    new_options.wal_bytes_per_sync;
      mutable_db_options_ = new_options;
      file_options_for_compaction_ = FileOptions(new_db_options);
      file_options_for_compaction_ = fs_->OptimizeForCompactionTableWrite(
          file_options_for_compaction_, immutable_db_options_);
      versions_->ChangeFileOptions(mutable_db_options_);
      //TODO(xiez): clarify why apply optimize for read to write options
      file_options_for_compaction_ = fs_->OptimizeForCompactionTableRead(
          file_options_for_compaction_, immutable_db_options_);
      file_options_for_compaction_.compaction_readahead_size =
          mutable_db_options_.compaction_readahead_size;
      WriteThread::Writer w;
      write_thread_.EnterUnbatched(&w, &mutex_);
      if (total_log_size_ > GetMaxTotalWalSize() || wal_changed) {
        Status purge_wal_status = SwitchWAL(&write_context);
        if (!purge_wal_status.ok()) {
          ROCKS_LOG_WARN(immutable_db_options_.info_log,
                         "Unable to purge WAL files in SetDBOptions() -- %s",
                         purge_wal_status.ToString().c_str());
        }
      }
      persist_options_status = WriteOptionsFile(
          false /*need_mutex_lock*/, false /*need_enter_write_thread*/);
      write_thread_.ExitUnbatched(&w);
    } else {
      // To get here, we must have had invalid options and will not attempt to
      // persist the options, which means the status is "OK/Uninitialized.
      persist_options_status.PermitUncheckedError();
    }
  }
  ROCKS_LOG_INFO(immutable_db_options_.info_log, "SetDBOptions(), inputs:");
  for (const auto& o : options_map) {
    ROCKS_LOG_INFO(immutable_db_options_.info_log, "%s: %s\n", o.first.c_str(),
                   o.second.c_str());
  }
  if (s.ok()) {
    ROCKS_LOG_INFO(immutable_db_options_.info_log, "SetDBOptions() succeeded");
    new_options.Dump(immutable_db_options_.info_log.get());
    if (!persist_options_status.ok()) {
      if (immutable_db_options_.fail_if_options_file_error) {
        s = Status::IOError(
            "SetDBOptions() succeeded, but unable to persist options",
            persist_options_status.ToString());
      }
      ROCKS_LOG_WARN(immutable_db_options_.info_log,
                     "Unable to persist options in SetDBOptions() -- %s",
                     persist_options_status.ToString().c_str());
    }
  } else {
    ROCKS_LOG_WARN(immutable_db_options_.info_log, "SetDBOptions failed");
  }
  LogFlush(immutable_db_options_.info_log);
  return s;
#endif  // ROCKSDB_LITE
}

// return the same level if it cannot be moved
int DBImpl::FindMinimumEmptyLevelFitting(
    ColumnFamilyData* cfd, const MutableCFOptions& /*mutable_cf_options*/,
    int level) {
  mutex_.AssertHeld();
  const auto* vstorage = cfd->current()->storage_info();
  int minimum_level = level;
  for (int i = level - 1; i > 0; --i) {
    // stop if level i is not empty
    if (vstorage->NumLevelFiles(i) > 0) break;
    // stop if level i is too small (cannot fit the level files)
    if (vstorage->MaxBytesForLevel(i) < vstorage->NumLevelBytes(level)) {
      break;
    }

    minimum_level = i;
  }
  return minimum_level;
}

Status DBImpl::FlushWAL(bool sync) {
  if (manual_wal_flush_) {
    IOStatus io_s;
    {
      // We need to lock log_write_mutex_ since logs_ might change concurrently
      InstrumentedMutexLock wl(&log_write_mutex_);
      log::Writer* cur_log_writer = logs_.back().writer;
      io_s = cur_log_writer->WriteBuffer();
    }
    if (!io_s.ok()) {
      ROCKS_LOG_ERROR(immutable_db_options_.info_log, "WAL flush error %s",
                      io_s.ToString().c_str());
      // In case there is a fs error we should set it globally to prevent the
      // future writes
      IOStatusCheck(io_s);
      // whether sync or not, we should abort the rest of function upon error
      return std::move(io_s);
    }
    if (!sync) {
      ROCKS_LOG_DEBUG(immutable_db_options_.info_log, "FlushWAL sync=false");
      return std::move(io_s);
    }
  }
  if (!sync) {
    return Status::OK();
  }
  // sync = true
  ROCKS_LOG_DEBUG(immutable_db_options_.info_log, "FlushWAL sync=true");
  return SyncWAL();
}

Status DBImpl::SyncWAL() {
  autovector<log::Writer*, 1> logs_to_sync;
  bool need_log_dir_sync;
  uint64_t current_log_number;

  {
    InstrumentedMutexLock l(&mutex_);
    assert(!logs_.empty());

    // This SyncWAL() call only cares about logs up to this number.
    current_log_number = logfile_number_;

    while (logs_.front().number <= current_log_number &&
           logs_.front().getting_synced) {
      log_sync_cv_.Wait();
    }
    // First check that logs are safe to sync in background.
    for (auto it = logs_.begin();
         it != logs_.end() && it->number <= current_log_number; ++it) {
      if (!it->writer->file()->writable_file()->IsSyncThreadSafe()) {
        return Status::NotSupported(
            "SyncWAL() is not supported for this implementation of WAL file",
            immutable_db_options_.allow_mmap_writes
                ? "try setting Options::allow_mmap_writes to false"
                : Slice());
      }
    }
    for (auto it = logs_.begin();
         it != logs_.end() && it->number <= current_log_number; ++it) {
      auto& log = *it;
      assert(!log.getting_synced);
      log.getting_synced = true;
      logs_to_sync.push_back(log.writer);
    }

    need_log_dir_sync = !log_dir_synced_;
  }

  TEST_SYNC_POINT("DBWALTest::SyncWALNotWaitWrite:1");
  RecordTick(stats_, WAL_FILE_SYNCED);
  Status status;
  IOStatus io_s;
  for (log::Writer* log : logs_to_sync) {
    io_s = log->file()->SyncWithoutFlush(immutable_db_options_.use_fsync);
    if (!io_s.ok()) {
      status = io_s;
      break;
    }
  }
  if (!io_s.ok()) {
    ROCKS_LOG_ERROR(immutable_db_options_.info_log, "WAL Sync error %s",
                    io_s.ToString().c_str());
    // In case there is a fs error we should set it globally to prevent the
    // future writes
    IOStatusCheck(io_s);
  }
  if (status.ok() && need_log_dir_sync) {
    status = directories_.GetWalDir()->Fsync(IOOptions(), nullptr);
  }
  TEST_SYNC_POINT("DBWALTest::SyncWALNotWaitWrite:2");

  TEST_SYNC_POINT("DBImpl::SyncWAL:BeforeMarkLogsSynced:1");
  {
    InstrumentedMutexLock l(&mutex_);
    MarkLogsSynced(current_log_number, need_log_dir_sync, status);
  }
  TEST_SYNC_POINT("DBImpl::SyncWAL:BeforeMarkLogsSynced:2");

  return status;
}

Status DBImpl::LockWAL() {
  log_write_mutex_.Lock();
  auto cur_log_writer = logs_.back().writer;
  auto status = cur_log_writer->WriteBuffer();
  if (!status.ok()) {
    ROCKS_LOG_ERROR(immutable_db_options_.info_log, "WAL flush error %s",
                    status.ToString().c_str());
    // In case there is a fs error we should set it globally to prevent the
    // future writes
    WriteStatusCheck(status);
  }
  return std::move(status);
}

Status DBImpl::UnlockWAL() {
  log_write_mutex_.Unlock();
  return Status::OK();
}

void DBImpl::MarkLogsSynced(uint64_t up_to, bool synced_dir,
                            const Status& status) {
  mutex_.AssertHeld();
  if (synced_dir && logfile_number_ == up_to && status.ok()) {
    log_dir_synced_ = true;
  }
  for (auto it = logs_.begin(); it != logs_.end() && it->number <= up_to;) {
    auto& log = *it;
    assert(log.getting_synced);
    if (status.ok() && logs_.size() > 1) {
      logs_to_free_.push_back(log.ReleaseWriter());
      // To modify logs_ both mutex_ and log_write_mutex_ must be held
      InstrumentedMutexLock l(&log_write_mutex_);
      it = logs_.erase(it);
    } else {
      log.getting_synced = false;
      ++it;
    }
  }
  assert(!status.ok() || logs_.empty() || logs_[0].number > up_to ||
         (logs_.size() == 1 && !logs_[0].getting_synced));
  log_sync_cv_.SignalAll();
}

SequenceNumber DBImpl::GetLatestSequenceNumber() const {
  return versions_->LastSequence();
}

void DBImpl::SetLastPublishedSequence(SequenceNumber seq) {
  versions_->SetLastPublishedSequence(seq);
}

bool DBImpl::SetPreserveDeletesSequenceNumber(SequenceNumber seqnum) {
  if (seqnum > preserve_deletes_seqnum_.load()) {
    preserve_deletes_seqnum_.store(seqnum);
    return true;
  } else {
    return false;
  }
}

<<<<<<< HEAD
InternalIterator* DBImpl::NewInternalIterator(
    Arena* arena, RangeDelAggregator* range_del_agg, SequenceNumber sequence,
    ColumnFamilyHandle* column_family, bool allow_unprepared_value) {
=======
InternalIterator* DBImpl::NewInternalIterator(const ReadOptions& read_options,
                                              Arena* arena,
                                              RangeDelAggregator* range_del_agg,
                                              SequenceNumber sequence,
                                              ColumnFamilyHandle* column_family,
                                              bool allow_unprepared_value) {
>>>>>>> ed431616
  ColumnFamilyData* cfd;
  if (column_family == nullptr) {
    cfd = default_cf_handle_->cfd();
  } else {
    auto cfh = static_cast_with_check<ColumnFamilyHandleImpl>(column_family);
    cfd = cfh->cfd();
  }

  mutex_.Lock();
  SuperVersion* super_version = cfd->GetSuperVersion()->Ref();
  mutex_.Unlock();
<<<<<<< HEAD
  ReadOptions roptions;
  return NewInternalIterator(roptions, cfd, super_version, arena, range_del_agg,
                             sequence, allow_unprepared_value);
=======
  return NewInternalIterator(read_options, cfd, super_version, arena,
                             range_del_agg, sequence, allow_unprepared_value);
>>>>>>> ed431616
}

void DBImpl::SchedulePurge() {
  mutex_.AssertHeld();
  assert(opened_successfully_);

  // Purge operations are put into High priority queue
  bg_purge_scheduled_++;
  env_->Schedule(&DBImpl::BGWorkPurge, this, Env::Priority::HIGH, nullptr);
}

void DBImpl::BackgroundCallPurge() {
  mutex_.Lock();

  while (!logs_to_free_queue_.empty()) {
    assert(!logs_to_free_queue_.empty());
    log::Writer* log_writer = *(logs_to_free_queue_.begin());
    logs_to_free_queue_.pop_front();
    mutex_.Unlock();
    delete log_writer;
    mutex_.Lock();
  }
  while (!superversions_to_free_queue_.empty()) {
    assert(!superversions_to_free_queue_.empty());
    SuperVersion* sv = superversions_to_free_queue_.front();
    superversions_to_free_queue_.pop_front();
    mutex_.Unlock();
    delete sv;
    mutex_.Lock();
  }

  // Can't use iterator to go over purge_files_ because inside the loop we're
  // unlocking the mutex that protects purge_files_.
  while (!purge_files_.empty()) {
    auto it = purge_files_.begin();
    // Need to make a copy of the PurgeFilesInfo before unlocking the mutex.
    PurgeFileInfo purge_file = it->second;

    const std::string& fname = purge_file.fname;
    const std::string& dir_to_sync = purge_file.dir_to_sync;
    FileType type = purge_file.type;
    uint64_t number = purge_file.number;
    int job_id = purge_file.job_id;

    purge_files_.erase(it);

    mutex_.Unlock();
    DeleteObsoleteFileImpl(job_id, fname, dir_to_sync, type, number);
    mutex_.Lock();
  }

  bg_purge_scheduled_--;

  bg_cv_.SignalAll();
  // IMPORTANT:there should be no code after calling SignalAll. This call may
  // signal the DB destructor that it's OK to proceed with destruction. In
  // that case, all DB variables will be dealloacated and referencing them
  // will cause trouble.
  mutex_.Unlock();
}

namespace {
struct IterState {
  IterState(DBImpl* _db, InstrumentedMutex* _mu, SuperVersion* _super_version,
            bool _background_purge)
      : db(_db),
        mu(_mu),
        super_version(_super_version),
        background_purge(_background_purge) {}

  DBImpl* db;
  InstrumentedMutex* mu;
  SuperVersion* super_version;
  bool background_purge;
};

static void CleanupIteratorState(void* arg1, void* /*arg2*/) {
  IterState* state = reinterpret_cast<IterState*>(arg1);

  if (state->super_version->Unref()) {
    // Job id == 0 means that this is not our background process, but rather
    // user thread
    JobContext job_context(0);

    state->mu->Lock();
    state->super_version->Cleanup();
    state->db->FindObsoleteFiles(&job_context, false, true);
    if (state->background_purge) {
      state->db->ScheduleBgLogWriterClose(&job_context);
      state->db->AddSuperVersionsToFreeQueue(state->super_version);
      state->db->SchedulePurge();
    }
    state->mu->Unlock();

    if (!state->background_purge) {
      delete state->super_version;
    }
    if (job_context.HaveSomethingToDelete()) {
      if (state->background_purge) {
        // PurgeObsoleteFiles here does not delete files. Instead, it adds the
        // files to be deleted to a job queue, and deletes it in a separate
        // background thread.
        state->db->PurgeObsoleteFiles(job_context, true /* schedule only */);
        state->mu->Lock();
        state->db->SchedulePurge();
        state->mu->Unlock();
      } else {
        state->db->PurgeObsoleteFiles(job_context);
      }
    }
    job_context.Clean();
  }

  delete state;
}
}  // namespace

InternalIterator* DBImpl::NewInternalIterator(const ReadOptions& read_options,
                                              ColumnFamilyData* cfd,
                                              SuperVersion* super_version,
                                              Arena* arena,
                                              RangeDelAggregator* range_del_agg,
                                              SequenceNumber sequence,
                                              bool allow_unprepared_value) {
  InternalIterator* internal_iter;
  assert(arena != nullptr);
  assert(range_del_agg != nullptr);
  // Need to create internal iterator from the arena.
  MergeIteratorBuilder merge_iter_builder(
      &cfd->internal_comparator(), arena,
      !read_options.total_order_seek &&
          super_version->mutable_cf_options.prefix_extractor != nullptr);
  // Collect iterator for mutable mem
  merge_iter_builder.AddIterator(
      super_version->mem->NewIterator(read_options, arena));
  std::unique_ptr<FragmentedRangeTombstoneIterator> range_del_iter;
  Status s;
  if (!read_options.ignore_range_deletions) {
    range_del_iter.reset(
        super_version->mem->NewRangeTombstoneIterator(read_options, sequence));
    range_del_agg->AddTombstones(std::move(range_del_iter));
  }
  // Collect all needed child iterators for immutable memtables
  if (s.ok()) {
    super_version->imm->AddIterators(read_options, &merge_iter_builder);
    if (!read_options.ignore_range_deletions) {
      s = super_version->imm->AddRangeTombstoneIterators(read_options, arena,
                                                         range_del_agg);
    }
  }
  TEST_SYNC_POINT_CALLBACK("DBImpl::NewInternalIterator:StatusCallback", &s);
  if (s.ok()) {
    // Collect iterators for files in L0 - Ln
    if (read_options.read_tier != kMemtableTier) {
      super_version->current->AddIterators(read_options, file_options_,
                                           &merge_iter_builder, range_del_agg,
                                           allow_unprepared_value);
    }
    internal_iter = merge_iter_builder.Finish();
    IterState* cleanup =
        new IterState(this, &mutex_, super_version,
                      read_options.background_purge_on_iterator_cleanup ||
                      immutable_db_options_.avoid_unnecessary_blocking_io);
    internal_iter->RegisterCleanup(CleanupIteratorState, cleanup, nullptr);

    return internal_iter;
  } else {
    CleanupSuperVersion(super_version);
  }
  return NewErrorInternalIterator<Slice>(s, arena);
}

ColumnFamilyHandle* DBImpl::DefaultColumnFamily() const {
  return default_cf_handle_;
}

ColumnFamilyHandle* DBImpl::PersistentStatsColumnFamily() const {
  return persist_stats_cf_handle_;
}

Status DBImpl::Get(const ReadOptions& read_options,
                   ColumnFamilyHandle* column_family, const Slice& key,
                   PinnableSlice* value) {
  return Get(read_options, column_family, key, value, /*timestamp=*/nullptr);
}

Status DBImpl::Get(const ReadOptions& read_options,
                   ColumnFamilyHandle* column_family, const Slice& key,
                   PinnableSlice* value, std::string* timestamp) {
  GetImplOptions get_impl_options;
  get_impl_options.column_family = column_family;
  get_impl_options.value = value;
  get_impl_options.timestamp = timestamp;
  Status s = GetImpl(read_options, key, get_impl_options);
  return s;
}

namespace {
class GetWithTimestampReadCallback : public ReadCallback {
 public:
  explicit GetWithTimestampReadCallback(SequenceNumber seq)
      : ReadCallback(seq) {}
  bool IsVisibleFullCheck(SequenceNumber seq) override {
    return seq <= max_visible_seq_;
  }
};
}  // namespace

Status DBImpl::GetImpl(const ReadOptions& read_options, const Slice& key,
                       GetImplOptions& get_impl_options) {
  assert(get_impl_options.value != nullptr ||
         get_impl_options.merge_operands != nullptr);

<<<<<<< HEAD
#ifndef NDEBUG
  assert(get_impl_options.column_family);
  ColumnFamilyHandle* cf = get_impl_options.column_family;
  const Comparator* const ucmp = cf->GetComparator();
  assert(ucmp);
  if (ucmp->timestamp_size() > 0) {
    assert(read_options.timestamp);
    assert(read_options.timestamp->size() == ucmp->timestamp_size());
=======
  assert(get_impl_options.column_family);
  const Comparator* ucmp = get_impl_options.column_family->GetComparator();
  assert(ucmp);
  size_t ts_sz = ucmp->timestamp_size();
  GetWithTimestampReadCallback read_cb(0);  // Will call Refresh

#ifndef NDEBUG
  if (ts_sz > 0) {
    assert(read_options.timestamp);
    assert(read_options.timestamp->size() == ts_sz);
>>>>>>> ed431616
  } else {
    assert(!read_options.timestamp);
  }
#endif  // NDEBUG

  PERF_CPU_TIMER_GUARD(get_cpu_nanos, env_);
  StopWatch sw(env_, stats_, DB_GET);
  PERF_TIMER_GUARD(get_snapshot_time);

  auto cfh = static_cast_with_check<ColumnFamilyHandleImpl>(
      get_impl_options.column_family);
  auto cfd = cfh->cfd();

  if (tracer_) {
    // TODO: This mutex should be removed later, to improve performance when
    // tracing is enabled.
    InstrumentedMutexLock lock(&trace_mutex_);
    if (tracer_) {
      // TODO: maybe handle the tracing status?
      tracer_->Get(get_impl_options.column_family, key).PermitUncheckedError();
    }
  }

  // Acquire SuperVersion
  SuperVersion* sv = GetAndRefSuperVersion(cfd);

  TEST_SYNC_POINT("DBImpl::GetImpl:1");
  TEST_SYNC_POINT("DBImpl::GetImpl:2");

  SequenceNumber snapshot;
  if (read_options.snapshot != nullptr) {
    if (get_impl_options.callback) {
      // Already calculated based on read_options.snapshot
      snapshot = get_impl_options.callback->max_visible_seq();
    } else {
      snapshot =
          reinterpret_cast<const SnapshotImpl*>(read_options.snapshot)->number_;
    }
  } else {
    // Note that the snapshot is assigned AFTER referencing the super
    // version because otherwise a flush happening in between may compact away
    // data for the snapshot, so the reader would see neither data that was be
    // visible to the snapshot before compaction nor the newer data inserted
    // afterwards.
    if (last_seq_same_as_publish_seq_) {
      snapshot = versions_->LastSequence();
    } else {
      snapshot = versions_->LastPublishedSequence();
    }
    if (get_impl_options.callback) {
      // The unprep_seqs are not published for write unprepared, so it could be
      // that max_visible_seq is larger. Seek to the std::max of the two.
      // However, we still want our callback to contain the actual snapshot so
      // that it can do the correct visibility filtering.
      get_impl_options.callback->Refresh(snapshot);

      // Internally, WriteUnpreparedTxnReadCallback::Refresh would set
      // max_visible_seq = max(max_visible_seq, snapshot)
      //
      // Currently, the commented out assert is broken by
      // InvalidSnapshotReadCallback, but if write unprepared recovery followed
      // the regular transaction flow, then this special read callback would not
      // be needed.
      //
      // assert(callback->max_visible_seq() >= snapshot);
      snapshot = get_impl_options.callback->max_visible_seq();
    }
  }
  // If timestamp is used, we use read callback to ensure <key,t,s> is returned
  // only if t <= read_opts.timestamp and s <= snapshot.
  if (ts_sz > 0 && !get_impl_options.callback) {
    read_cb.Refresh(snapshot);
    get_impl_options.callback = &read_cb;
  }
  TEST_SYNC_POINT("DBImpl::GetImpl:3");
  TEST_SYNC_POINT("DBImpl::GetImpl:4");

  // Prepare to store a list of merge operations if merge occurs.
  MergeContext merge_context;
  SequenceNumber max_covering_tombstone_seq = 0;

  Status s;
  // First look in the memtable, then in the immutable memtable (if any).
  // s is both in/out. When in, s could either be OK or MergeInProgress.
  // merge_operands will contain the sequence of merges in the latter case.
  LookupKey lkey(key, snapshot, read_options.timestamp);
  PERF_TIMER_STOP(get_snapshot_time);

  bool skip_memtable = (read_options.read_tier == kPersistedTier &&
                        has_unpersisted_data_.load(std::memory_order_relaxed));
  bool done = false;
<<<<<<< HEAD
  const Comparator* comparator =
      get_impl_options.column_family->GetComparator();
  size_t ts_sz = comparator->timestamp_size();
=======
>>>>>>> ed431616
  std::string* timestamp = ts_sz > 0 ? get_impl_options.timestamp : nullptr;
  if (!skip_memtable) {
    // Get value associated with key
    if (get_impl_options.get_value) {
      if (sv->mem->Get(lkey, get_impl_options.value->GetSelf(), timestamp, &s,
                       &merge_context, &max_covering_tombstone_seq,
                       read_options, get_impl_options.callback,
                       get_impl_options.is_blob_index)) {
        done = true;
        get_impl_options.value->PinSelf();
        RecordTick(stats_, MEMTABLE_HIT);
      } else if ((s.ok() || s.IsMergeInProgress()) &&
                 sv->imm->Get(lkey, get_impl_options.value->GetSelf(),
                              timestamp, &s, &merge_context,
                              &max_covering_tombstone_seq, read_options,
                              get_impl_options.callback,
                              get_impl_options.is_blob_index)) {
        done = true;
        get_impl_options.value->PinSelf();
        RecordTick(stats_, MEMTABLE_HIT);
      }
    } else {
      // Get Merge Operands associated with key, Merge Operands should not be
      // merged and raw values should be returned to the user.
      if (sv->mem->Get(lkey, /*value*/ nullptr, /*timestamp=*/nullptr, &s,
                       &merge_context, &max_covering_tombstone_seq,
                       read_options, nullptr, nullptr, false)) {
        done = true;
        RecordTick(stats_, MEMTABLE_HIT);
      } else if ((s.ok() || s.IsMergeInProgress()) &&
                 sv->imm->GetMergeOperands(lkey, &s, &merge_context,
                                           &max_covering_tombstone_seq,
                                           read_options)) {
        done = true;
        RecordTick(stats_, MEMTABLE_HIT);
      }
    }
    if (!done && !s.ok() && !s.IsMergeInProgress()) {
      ReturnAndCleanupSuperVersion(cfd, sv);
      return s;
    }
  }
  if (!done) {
    PERF_TIMER_GUARD(get_from_output_files_time);
    sv->current->Get(
        read_options, lkey, get_impl_options.value, timestamp, &s,
        &merge_context, &max_covering_tombstone_seq,
        get_impl_options.get_value ? get_impl_options.value_found : nullptr,
        nullptr, nullptr,
        get_impl_options.get_value ? get_impl_options.callback : nullptr,
        get_impl_options.get_value ? get_impl_options.is_blob_index : nullptr,
        get_impl_options.get_value);
    RecordTick(stats_, MEMTABLE_MISS);
  }

  {
    PERF_TIMER_GUARD(get_post_process_time);

    ReturnAndCleanupSuperVersion(cfd, sv);

    RecordTick(stats_, NUMBER_KEYS_READ);
    size_t size = 0;
    if (s.ok()) {
      if (get_impl_options.get_value) {
        size = get_impl_options.value->size();
      } else {
        // Return all merge operands for get_impl_options.key
        *get_impl_options.number_of_operands =
            static_cast<int>(merge_context.GetNumOperands());
        if (*get_impl_options.number_of_operands >
            get_impl_options.get_merge_operands_options
                ->expected_max_number_of_operands) {
          s = Status::Incomplete(
              Status::SubCode::KMergeOperandsInsufficientCapacity);
        } else {
          for (const Slice& sl : merge_context.GetOperands()) {
            size += sl.size();
            get_impl_options.merge_operands->PinSelf(sl);
            get_impl_options.merge_operands++;
          }
        }
      }
      RecordTick(stats_, BYTES_READ, size);
      PERF_COUNTER_ADD(get_read_bytes, size);
    }
    RecordInHistogram(stats_, BYTES_PER_READ, size);
  }
  return s;
}

std::vector<Status> DBImpl::MultiGet(
    const ReadOptions& read_options,
    const std::vector<ColumnFamilyHandle*>& column_family,
    const std::vector<Slice>& keys, std::vector<std::string>* values) {
  return MultiGet(read_options, column_family, keys, values,
                  /*timestamps=*/nullptr);
}

std::vector<Status> DBImpl::MultiGet(
    const ReadOptions& read_options,
    const std::vector<ColumnFamilyHandle*>& column_family,
    const std::vector<Slice>& keys, std::vector<std::string>* values,
    std::vector<std::string>* timestamps) {
  PERF_CPU_TIMER_GUARD(get_cpu_nanos, env_);
  StopWatch sw(env_, stats_, DB_MULTIGET);
  PERF_TIMER_GUARD(get_snapshot_time);

#ifndef NDEBUG
  for (const auto* cfh : column_family) {
    assert(cfh);
    const Comparator* const ucmp = cfh->GetComparator();
    assert(ucmp);
    if (ucmp->timestamp_size() > 0) {
      assert(read_options.timestamp);
      assert(ucmp->timestamp_size() == read_options.timestamp->size());
    } else {
      assert(!read_options.timestamp);
    }
  }
#endif  // NDEBUG

  SequenceNumber consistent_seqnum;

  std::unordered_map<uint32_t, MultiGetColumnFamilyData> multiget_cf_data(
      column_family.size());
  for (auto cf : column_family) {
    auto cfh = static_cast_with_check<ColumnFamilyHandleImpl>(cf);
    auto cfd = cfh->cfd();
    if (multiget_cf_data.find(cfd->GetID()) == multiget_cf_data.end()) {
      multiget_cf_data.emplace(cfd->GetID(),
                               MultiGetColumnFamilyData(cfh, nullptr));
    }
  }

  std::function<MultiGetColumnFamilyData*(
      std::unordered_map<uint32_t, MultiGetColumnFamilyData>::iterator&)>
      iter_deref_lambda =
          [](std::unordered_map<uint32_t, MultiGetColumnFamilyData>::iterator&
                 cf_iter) { return &cf_iter->second; };

  bool unref_only =
      MultiCFSnapshot<std::unordered_map<uint32_t, MultiGetColumnFamilyData>>(
          read_options, nullptr, iter_deref_lambda, &multiget_cf_data,
          &consistent_seqnum);

  TEST_SYNC_POINT("DBImpl::MultiGet:AfterGetSeqNum1");
  TEST_SYNC_POINT("DBImpl::MultiGet:AfterGetSeqNum2");

  // Contain a list of merge operations if merge occurs.
  MergeContext merge_context;

  // Note: this always resizes the values array
  size_t num_keys = keys.size();
  std::vector<Status> stat_list(num_keys);
  values->resize(num_keys);
  if (timestamps) {
    timestamps->resize(num_keys);
  }

  // Keep track of bytes that we read for statistics-recording later
  uint64_t bytes_read = 0;
  PERF_TIMER_STOP(get_snapshot_time);

  // For each of the given keys, apply the entire "get" process as follows:
  // First look in the memtable, then in the immutable memtable (if any).
  // s is both in/out. When in, s could either be OK or MergeInProgress.
  // merge_operands will contain the sequence of merges in the latter case.
  size_t num_found = 0;
  size_t keys_read;
  uint64_t curr_value_size = 0;
<<<<<<< HEAD
=======

  GetWithTimestampReadCallback timestamp_read_callback(0);
  ReadCallback* read_callback = nullptr;
  if (read_options.timestamp && read_options.timestamp->size() > 0) {
    timestamp_read_callback.Refresh(consistent_seqnum);
    read_callback = &timestamp_read_callback;
  }

>>>>>>> ed431616
  for (keys_read = 0; keys_read < num_keys; ++keys_read) {
    merge_context.Clear();
    Status& s = stat_list[keys_read];
    std::string* value = &(*values)[keys_read];
    std::string* timestamp = timestamps ? &(*timestamps)[keys_read] : nullptr;

    LookupKey lkey(keys[keys_read], consistent_seqnum, read_options.timestamp);
    auto cfh =
        static_cast_with_check<ColumnFamilyHandleImpl>(column_family[keys_read]);
    SequenceNumber max_covering_tombstone_seq = 0;
    auto mgd_iter = multiget_cf_data.find(cfh->cfd()->GetID());
    assert(mgd_iter != multiget_cf_data.end());
    auto mgd = mgd_iter->second;
    auto super_version = mgd.super_version;
    bool skip_memtable =
        (read_options.read_tier == kPersistedTier &&
         has_unpersisted_data_.load(std::memory_order_relaxed));
    bool done = false;
    if (!skip_memtable) {
      if (super_version->mem->Get(lkey, value, timestamp, &s, &merge_context,
<<<<<<< HEAD
                                  &max_covering_tombstone_seq, read_options)) {
        done = true;
        RecordTick(stats_, MEMTABLE_HIT);
      } else if (super_version->imm->Get(
                     lkey, value, timestamp, &s, &merge_context,
                     &max_covering_tombstone_seq, read_options)) {
=======
                                  &max_covering_tombstone_seq, read_options,
                                  read_callback)) {
        done = true;
        RecordTick(stats_, MEMTABLE_HIT);
      } else if (super_version->imm->Get(lkey, value, timestamp, &s,
                                         &merge_context,
                                         &max_covering_tombstone_seq,
                                         read_options, read_callback)) {
>>>>>>> ed431616
        done = true;
        RecordTick(stats_, MEMTABLE_HIT);
      }
    }
    if (!done) {
      PinnableSlice pinnable_val;
      PERF_TIMER_GUARD(get_from_output_files_time);
<<<<<<< HEAD
      super_version->current->Get(read_options, lkey, &pinnable_val, timestamp,
                                  &s, &merge_context,
                                  &max_covering_tombstone_seq);
=======
      super_version->current->Get(
          read_options, lkey, &pinnable_val, timestamp, &s, &merge_context,
          &max_covering_tombstone_seq, /*value_found=*/nullptr,
          /*key_exists=*/nullptr,
          /*seq=*/nullptr, read_callback);
>>>>>>> ed431616
      value->assign(pinnable_val.data(), pinnable_val.size());
      RecordTick(stats_, MEMTABLE_MISS);
    }

    if (s.ok()) {
      bytes_read += value->size();
      num_found++;
      curr_value_size += value->size();
      if (curr_value_size > read_options.value_size_soft_limit) {
        while (++keys_read < num_keys) {
          stat_list[keys_read] = Status::Aborted();
        }
        break;
      }
    }

    if (read_options.deadline.count() &&
        env_->NowMicros() >
            static_cast<uint64_t>(read_options.deadline.count())) {
      break;
    }
  }

  if (keys_read < num_keys) {
    // The only reason to break out of the loop is when the deadline is
    // exceeded
    assert(env_->NowMicros() >
        static_cast<uint64_t>(read_options.deadline.count()));
    for (++keys_read; keys_read < num_keys; ++keys_read) {
      stat_list[keys_read] = Status::TimedOut();
    }
  }

  // Post processing (decrement reference counts and record statistics)
  PERF_TIMER_GUARD(get_post_process_time);
  autovector<SuperVersion*> superversions_to_delete;

  for (auto mgd_iter : multiget_cf_data) {
    auto mgd = mgd_iter.second;
    if (!unref_only) {
      ReturnAndCleanupSuperVersion(mgd.cfd, mgd.super_version);
    } else {
      mgd.cfd->GetSuperVersion()->Unref();
    }
  }
  RecordTick(stats_, NUMBER_MULTIGET_CALLS);
  RecordTick(stats_, NUMBER_MULTIGET_KEYS_READ, num_keys);
  RecordTick(stats_, NUMBER_MULTIGET_KEYS_FOUND, num_found);
  RecordTick(stats_, NUMBER_MULTIGET_BYTES_READ, bytes_read);
  RecordInHistogram(stats_, BYTES_PER_MULTIGET, bytes_read);
  PERF_COUNTER_ADD(multiget_read_bytes, bytes_read);
  PERF_TIMER_STOP(get_post_process_time);

  return stat_list;
}

template <class T>
bool DBImpl::MultiCFSnapshot(
    const ReadOptions& read_options, ReadCallback* callback,
    std::function<MultiGetColumnFamilyData*(typename T::iterator&)>&
        iter_deref_func,
    T* cf_list, SequenceNumber* snapshot) {
  PERF_TIMER_GUARD(get_snapshot_time);

  bool last_try = false;
  if (cf_list->size() == 1) {
    // Fast path for a single column family. We can simply get the thread loca
    // super version
    auto cf_iter = cf_list->begin();
    auto node = iter_deref_func(cf_iter);
    node->super_version = GetAndRefSuperVersion(node->cfd);
    if (read_options.snapshot != nullptr) {
      // Note: In WritePrepared txns this is not necessary but not harmful
      // either.  Because prep_seq > snapshot => commit_seq > snapshot so if
      // a snapshot is specified we should be fine with skipping seq numbers
      // that are greater than that.
      //
      // In WriteUnprepared, we cannot set snapshot in the lookup key because we
      // may skip uncommitted data that should be visible to the transaction for
      // reading own writes.
      *snapshot =
          static_cast<const SnapshotImpl*>(read_options.snapshot)->number_;
      if (callback) {
        *snapshot = std::max(*snapshot, callback->max_visible_seq());
      }
    } else {
      // Since we get and reference the super version before getting
      // the snapshot number, without a mutex protection, it is possible
      // that a memtable switch happened in the middle and not all the
      // data for this snapshot is available. But it will contain all
      // the data available in the super version we have, which is also
      // a valid snapshot to read from.
      // We shouldn't get snapshot before finding and referencing the super
      // version because a flush happening in between may compact away data for
      // the snapshot, but the snapshot is earlier than the data overwriting it,
      // so users may see wrong results.
      if (last_seq_same_as_publish_seq_) {
        *snapshot = versions_->LastSequence();
      } else {
        *snapshot = versions_->LastPublishedSequence();
      }
    }
  } else {
    // If we end up with the same issue of memtable geting sealed during 2
    // consecutive retries, it means the write rate is very high. In that case
    // its probably ok to take the mutex on the 3rd try so we can succeed for
    // sure
    static const int num_retries = 3;
    for (int i = 0; i < num_retries; ++i) {
      last_try = (i == num_retries - 1);
      bool retry = false;

      if (i > 0) {
        for (auto cf_iter = cf_list->begin(); cf_iter != cf_list->end();
             ++cf_iter) {
          auto node = iter_deref_func(cf_iter);
          SuperVersion* super_version = node->super_version;
          ColumnFamilyData* cfd = node->cfd;
          if (super_version != nullptr) {
            ReturnAndCleanupSuperVersion(cfd, super_version);
          }
          node->super_version = nullptr;
        }
      }
      if (read_options.snapshot == nullptr) {
        if (last_try) {
          TEST_SYNC_POINT("DBImpl::MultiGet::LastTry");
          // We're close to max number of retries. For the last retry,
          // acquire the lock so we're sure to succeed
          mutex_.Lock();
        }
        if (last_seq_same_as_publish_seq_) {
          *snapshot = versions_->LastSequence();
        } else {
          *snapshot = versions_->LastPublishedSequence();
        }
      } else {
        *snapshot = reinterpret_cast<const SnapshotImpl*>(read_options.snapshot)
                        ->number_;
      }
      for (auto cf_iter = cf_list->begin(); cf_iter != cf_list->end();
           ++cf_iter) {
        auto node = iter_deref_func(cf_iter);
        if (!last_try) {
          node->super_version = GetAndRefSuperVersion(node->cfd);
        } else {
          node->super_version = node->cfd->GetSuperVersion()->Ref();
        }
        TEST_SYNC_POINT("DBImpl::MultiGet::AfterRefSV");
        if (read_options.snapshot != nullptr || last_try) {
          // If user passed a snapshot, then we don't care if a memtable is
          // sealed or compaction happens because the snapshot would ensure
          // that older key versions are kept around. If this is the last
          // retry, then we have the lock so nothing bad can happen
          continue;
        }
        // We could get the earliest sequence number for the whole list of
        // memtables, which will include immutable memtables as well, but that
        // might be tricky to maintain in case we decide, in future, to do
        // memtable compaction.
        if (!last_try) {
          SequenceNumber seq =
              node->super_version->mem->GetEarliestSequenceNumber();
          if (seq > *snapshot) {
            retry = true;
            break;
          }
        }
      }
      if (!retry) {
        if (last_try) {
          mutex_.Unlock();
        }
        break;
      }
    }
  }

  // Keep track of bytes that we read for statistics-recording later
  PERF_TIMER_STOP(get_snapshot_time);

  return last_try;
}

void DBImpl::MultiGet(const ReadOptions& read_options, const size_t num_keys,
                      ColumnFamilyHandle** column_families, const Slice* keys,
                      PinnableSlice* values, Status* statuses,
                      const bool sorted_input) {
  return MultiGet(read_options, num_keys, column_families, keys, values,
                  /*timestamps=*/nullptr, statuses, sorted_input);
}

void DBImpl::MultiGet(const ReadOptions& read_options, const size_t num_keys,
                      ColumnFamilyHandle** column_families, const Slice* keys,
                      PinnableSlice* values, std::string* timestamps,
                      Status* statuses, const bool sorted_input) {
  if (num_keys == 0) {
    return;
  }

#ifndef NDEBUG
  for (size_t i = 0; i < num_keys; ++i) {
    ColumnFamilyHandle* cfh = column_families[i];
    assert(cfh);
    const Comparator* const ucmp = cfh->GetComparator();
    assert(ucmp);
    if (ucmp->timestamp_size() > 0) {
      assert(read_options.timestamp);
      assert(read_options.timestamp->size() == ucmp->timestamp_size());
    } else {
      assert(!read_options.timestamp);
    }
  }
#endif  // NDEBUG

  autovector<KeyContext, MultiGetContext::MAX_BATCH_SIZE> key_context;
  autovector<KeyContext*, MultiGetContext::MAX_BATCH_SIZE> sorted_keys;
  sorted_keys.resize(num_keys);
  for (size_t i = 0; i < num_keys; ++i) {
    key_context.emplace_back(column_families[i], keys[i], &values[i],
                             timestamps ? &timestamps[i] : nullptr,
                             &statuses[i]);
  }
  for (size_t i = 0; i < num_keys; ++i) {
    sorted_keys[i] = &key_context[i];
  }
  PrepareMultiGetKeys(num_keys, sorted_input, &sorted_keys);

  autovector<MultiGetColumnFamilyData, MultiGetContext::MAX_BATCH_SIZE>
      multiget_cf_data;
  size_t cf_start = 0;
  ColumnFamilyHandle* cf = sorted_keys[0]->column_family;
  for (size_t i = 0; i < num_keys; ++i) {
    KeyContext* key_ctx = sorted_keys[i];
    if (key_ctx->column_family != cf) {
      multiget_cf_data.emplace_back(
          MultiGetColumnFamilyData(cf, cf_start, i - cf_start, nullptr));
      cf_start = i;
      cf = key_ctx->column_family;
    }
  }
  {
    // multiget_cf_data.emplace_back(
    // MultiGetColumnFamilyData(cf, cf_start, num_keys - cf_start, nullptr));
    multiget_cf_data.emplace_back(cf, cf_start, num_keys - cf_start, nullptr);
  }
  std::function<MultiGetColumnFamilyData*(
      autovector<MultiGetColumnFamilyData,
                 MultiGetContext::MAX_BATCH_SIZE>::iterator&)>
      iter_deref_lambda =
          [](autovector<MultiGetColumnFamilyData,
                        MultiGetContext::MAX_BATCH_SIZE>::iterator& cf_iter) {
            return &(*cf_iter);
          };

  SequenceNumber consistent_seqnum;
  bool unref_only = MultiCFSnapshot<
      autovector<MultiGetColumnFamilyData, MultiGetContext::MAX_BATCH_SIZE>>(
      read_options, nullptr, iter_deref_lambda, &multiget_cf_data,
      &consistent_seqnum);

<<<<<<< HEAD
=======
  GetWithTimestampReadCallback timestamp_read_callback(0);
  ReadCallback* read_callback = nullptr;
  if (read_options.timestamp && read_options.timestamp->size() > 0) {
    timestamp_read_callback.Refresh(consistent_seqnum);
    read_callback = &timestamp_read_callback;
  }

>>>>>>> ed431616
  Status s;
  auto cf_iter = multiget_cf_data.begin();
  for (; cf_iter != multiget_cf_data.end(); ++cf_iter) {
    s = MultiGetImpl(read_options, cf_iter->start, cf_iter->num_keys,
                     &sorted_keys, cf_iter->super_version, consistent_seqnum,
<<<<<<< HEAD
                     nullptr, nullptr);
=======
                     read_callback, nullptr);
>>>>>>> ed431616
    if (!s.ok()) {
      break;
    }
  }
  if (!s.ok()) {
    assert(s.IsTimedOut() || s.IsAborted());
    for (++cf_iter; cf_iter != multiget_cf_data.end(); ++cf_iter) {
      for (size_t i = cf_iter->start; i < cf_iter->start + cf_iter->num_keys;
           ++i) {
        *sorted_keys[i]->s = s;
      }
    }
  }

  for (const auto& iter : multiget_cf_data) {
    if (!unref_only) {
      ReturnAndCleanupSuperVersion(iter.cfd, iter.super_version);
    } else {
      iter.cfd->GetSuperVersion()->Unref();
    }
  }
}

namespace {
// Order keys by CF ID, followed by key contents
struct CompareKeyContext {
  inline bool operator()(const KeyContext* lhs, const KeyContext* rhs) {
    ColumnFamilyHandleImpl* cfh =
        static_cast<ColumnFamilyHandleImpl*>(lhs->column_family);
    uint32_t cfd_id1 = cfh->cfd()->GetID();
    const Comparator* comparator = cfh->cfd()->user_comparator();
    cfh = static_cast<ColumnFamilyHandleImpl*>(lhs->column_family);
    uint32_t cfd_id2 = cfh->cfd()->GetID();

    if (cfd_id1 < cfd_id2) {
      return true;
    } else if (cfd_id1 > cfd_id2) {
      return false;
    }

    // Both keys are from the same column family
    int cmp = comparator->CompareWithoutTimestamp(
        *(lhs->key), /*a_has_ts=*/false, *(rhs->key), /*b_has_ts=*/false);
    if (cmp < 0) {
      return true;
    }
    return false;
  }
};

}  // anonymous namespace

void DBImpl::PrepareMultiGetKeys(
    size_t num_keys, bool sorted_input,
    autovector<KeyContext*, MultiGetContext::MAX_BATCH_SIZE>* sorted_keys) {
#ifndef NDEBUG
  if (sorted_input) {
    for (size_t index = 0; index < sorted_keys->size(); ++index) {
      if (index > 0) {
        KeyContext* lhs = (*sorted_keys)[index - 1];
        KeyContext* rhs = (*sorted_keys)[index];
        ColumnFamilyHandleImpl* cfh =
            static_cast_with_check<ColumnFamilyHandleImpl>(lhs->column_family);
        uint32_t cfd_id1 = cfh->cfd()->GetID();
        const Comparator* comparator = cfh->cfd()->user_comparator();
        cfh =
            static_cast_with_check<ColumnFamilyHandleImpl>(lhs->column_family);
        uint32_t cfd_id2 = cfh->cfd()->GetID();

        assert(cfd_id1 <= cfd_id2);
        if (cfd_id1 < cfd_id2) {
          continue;
        }

        // Both keys are from the same column family
        int cmp = comparator->CompareWithoutTimestamp(
            *(lhs->key), /*a_has_ts=*/false, *(rhs->key), /*b_has_ts=*/false);
        assert(cmp <= 0);
      }
      index++;
    }
  }
#endif
  if (!sorted_input) {
    CompareKeyContext sort_comparator;
    std::sort(sorted_keys->begin(), sorted_keys->begin() + num_keys,
              sort_comparator);
  }
}

void DBImpl::MultiGet(const ReadOptions& read_options,
                      ColumnFamilyHandle* column_family, const size_t num_keys,
                      const Slice* keys, PinnableSlice* values,
                      Status* statuses, const bool sorted_input) {
  return MultiGet(read_options, column_family, num_keys, keys, values,
                  /*timestamp=*/nullptr, statuses, sorted_input);
}

void DBImpl::MultiGet(const ReadOptions& read_options,
                      ColumnFamilyHandle* column_family, const size_t num_keys,
                      const Slice* keys, PinnableSlice* values,
                      std::string* timestamps, Status* statuses,
                      const bool sorted_input) {
  autovector<KeyContext, MultiGetContext::MAX_BATCH_SIZE> key_context;
  autovector<KeyContext*, MultiGetContext::MAX_BATCH_SIZE> sorted_keys;
  sorted_keys.resize(num_keys);
  for (size_t i = 0; i < num_keys; ++i) {
    key_context.emplace_back(column_family, keys[i], &values[i],
                             timestamps ? &timestamps[i] : nullptr,
                             &statuses[i]);
  }
  for (size_t i = 0; i < num_keys; ++i) {
    sorted_keys[i] = &key_context[i];
  }
  PrepareMultiGetKeys(num_keys, sorted_input, &sorted_keys);
  MultiGetWithCallback(read_options, column_family, nullptr, &sorted_keys);
}

void DBImpl::MultiGetWithCallback(
    const ReadOptions& read_options, ColumnFamilyHandle* column_family,
    ReadCallback* callback,
    autovector<KeyContext*, MultiGetContext::MAX_BATCH_SIZE>* sorted_keys) {
  std::array<MultiGetColumnFamilyData, 1> multiget_cf_data;
  multiget_cf_data[0] = MultiGetColumnFamilyData(column_family, nullptr);
  std::function<MultiGetColumnFamilyData*(
      std::array<MultiGetColumnFamilyData, 1>::iterator&)>
      iter_deref_lambda =
          [](std::array<MultiGetColumnFamilyData, 1>::iterator& cf_iter) {
            return &(*cf_iter);
          };

  size_t num_keys = sorted_keys->size();
  SequenceNumber consistent_seqnum;
  bool unref_only = MultiCFSnapshot<std::array<MultiGetColumnFamilyData, 1>>(
      read_options, callback, iter_deref_lambda, &multiget_cf_data,
      &consistent_seqnum);
#ifndef NDEBUG
  assert(!unref_only);
#else
  // Silence unused variable warning
  (void)unref_only;
#endif  // NDEBUG

  if (callback && read_options.snapshot == nullptr) {
    // The unprep_seqs are not published for write unprepared, so it could be
    // that max_visible_seq is larger. Seek to the std::max of the two.
    // However, we still want our callback to contain the actual snapshot so
    // that it can do the correct visibility filtering.
    callback->Refresh(consistent_seqnum);

    // Internally, WriteUnpreparedTxnReadCallback::Refresh would set
    // max_visible_seq = max(max_visible_seq, snapshot)
    //
    // Currently, the commented out assert is broken by
    // InvalidSnapshotReadCallback, but if write unprepared recovery followed
    // the regular transaction flow, then this special read callback would not
    // be needed.
    //
    // assert(callback->max_visible_seq() >= snapshot);
    consistent_seqnum = callback->max_visible_seq();
  }

<<<<<<< HEAD
  Status s = MultiGetImpl(read_options, 0, num_keys, sorted_keys,
                          multiget_cf_data[0].super_version, consistent_seqnum,
                          nullptr, nullptr);
=======
  GetWithTimestampReadCallback timestamp_read_callback(0);
  ReadCallback* read_callback = nullptr;
  if (read_options.timestamp && read_options.timestamp->size() > 0) {
    timestamp_read_callback.Refresh(consistent_seqnum);
    read_callback = &timestamp_read_callback;
  }

  Status s = MultiGetImpl(read_options, 0, num_keys, sorted_keys,
                          multiget_cf_data[0].super_version, consistent_seqnum,
                          read_callback, nullptr);
>>>>>>> ed431616
  assert(s.ok() || s.IsTimedOut() || s.IsAborted());
  ReturnAndCleanupSuperVersion(multiget_cf_data[0].cfd,
                               multiget_cf_data[0].super_version);
}

// The actual implementation of batched MultiGet. Parameters -
// start_key - Index in the sorted_keys vector to start processing from
// num_keys - Number of keys to lookup, starting with sorted_keys[start_key]
// sorted_keys - The entire batch of sorted keys for this CF
//
// The per key status is returned in the KeyContext structures pointed to by
// sorted_keys. An overall Status is also returned, with the only possible
// values being Status::OK() and Status::TimedOut(). The latter indicates
// that the call exceeded read_options.deadline
Status DBImpl::MultiGetImpl(
    const ReadOptions& read_options, size_t start_key, size_t num_keys,
    autovector<KeyContext*, MultiGetContext::MAX_BATCH_SIZE>* sorted_keys,
    SuperVersion* super_version, SequenceNumber snapshot,
    ReadCallback* callback, bool* is_blob_index) {
  PERF_CPU_TIMER_GUARD(get_cpu_nanos, env_);
  StopWatch sw(env_, stats_, DB_MULTIGET);

  // For each of the given keys, apply the entire "get" process as follows:
  // First look in the memtable, then in the immutable memtable (if any).
  // s is both in/out. When in, s could either be OK or MergeInProgress.
  // merge_operands will contain the sequence of merges in the latter case.
  size_t keys_left = num_keys;
  Status s;
  uint64_t curr_value_size = 0;
  while (keys_left) {
    if (read_options.deadline.count() &&
        env_->NowMicros() >
            static_cast<uint64_t>(read_options.deadline.count())) {
      s = Status::TimedOut();
      break;
    }

    size_t batch_size = (keys_left > MultiGetContext::MAX_BATCH_SIZE)
                            ? MultiGetContext::MAX_BATCH_SIZE
                            : keys_left;
    MultiGetContext ctx(sorted_keys, start_key + num_keys - keys_left,
                        batch_size, snapshot, read_options);
    MultiGetRange range = ctx.GetMultiGetRange();
    range.AddValueSize(curr_value_size);
    bool lookup_current = false;

    keys_left -= batch_size;
    for (auto mget_iter = range.begin(); mget_iter != range.end();
         ++mget_iter) {
      mget_iter->merge_context.Clear();
      *mget_iter->s = Status::OK();
    }

    bool skip_memtable =
        (read_options.read_tier == kPersistedTier &&
         has_unpersisted_data_.load(std::memory_order_relaxed));
    if (!skip_memtable) {
      super_version->mem->MultiGet(read_options, &range, callback,
                                   is_blob_index);
      if (!range.empty()) {
        super_version->imm->MultiGet(read_options, &range, callback,
                                     is_blob_index);
      }
      if (!range.empty()) {
        lookup_current = true;
        uint64_t left = range.KeysLeft();
        RecordTick(stats_, MEMTABLE_MISS, left);
      }
    }
    if (lookup_current) {
      PERF_TIMER_GUARD(get_from_output_files_time);
      super_version->current->MultiGet(read_options, &range, callback,
                                       is_blob_index);
    }
    curr_value_size = range.GetValueSize();
    if (curr_value_size > read_options.value_size_soft_limit) {
      s = Status::Aborted();
      break;
    }
  }

  // Post processing (decrement reference counts and record statistics)
  PERF_TIMER_GUARD(get_post_process_time);
  size_t num_found = 0;
  uint64_t bytes_read = 0;
  for (size_t i = start_key; i < start_key + num_keys - keys_left; ++i) {
    KeyContext* key = (*sorted_keys)[i];
    if (key->s->ok()) {
      bytes_read += key->value->size();
      num_found++;
    }
  }
  if (keys_left) {
    assert(s.IsTimedOut() || s.IsAborted());
    for (size_t i = start_key + num_keys - keys_left; i < start_key + num_keys;
         ++i) {
      KeyContext* key = (*sorted_keys)[i];
      *key->s = s;
    }
  }

  RecordTick(stats_, NUMBER_MULTIGET_CALLS);
  RecordTick(stats_, NUMBER_MULTIGET_KEYS_READ, num_keys);
  RecordTick(stats_, NUMBER_MULTIGET_KEYS_FOUND, num_found);
  RecordTick(stats_, NUMBER_MULTIGET_BYTES_READ, bytes_read);
  RecordInHistogram(stats_, BYTES_PER_MULTIGET, bytes_read);
  PERF_COUNTER_ADD(multiget_read_bytes, bytes_read);
  PERF_TIMER_STOP(get_post_process_time);

  return s;
}

Status DBImpl::CreateColumnFamily(const ColumnFamilyOptions& cf_options,
                                  const std::string& column_family,
                                  ColumnFamilyHandle** handle) {
  assert(handle != nullptr);
  Status s = CreateColumnFamilyImpl(cf_options, column_family, handle);
  if (s.ok()) {
    s = WriteOptionsFile(true /*need_mutex_lock*/,
                         true /*need_enter_write_thread*/);
  }
  return s;
}

Status DBImpl::CreateColumnFamilies(
    const ColumnFamilyOptions& cf_options,
    const std::vector<std::string>& column_family_names,
    std::vector<ColumnFamilyHandle*>* handles) {
  assert(handles != nullptr);
  handles->clear();
  size_t num_cf = column_family_names.size();
  Status s;
  bool success_once = false;
  for (size_t i = 0; i < num_cf; i++) {
    ColumnFamilyHandle* handle;
    s = CreateColumnFamilyImpl(cf_options, column_family_names[i], &handle);
    if (!s.ok()) {
      break;
    }
    handles->push_back(handle);
    success_once = true;
  }
  if (success_once) {
    Status persist_options_status = WriteOptionsFile(
        true /*need_mutex_lock*/, true /*need_enter_write_thread*/);
    if (s.ok() && !persist_options_status.ok()) {
      s = persist_options_status;
    }
  }
  return s;
}

Status DBImpl::CreateColumnFamilies(
    const std::vector<ColumnFamilyDescriptor>& column_families,
    std::vector<ColumnFamilyHandle*>* handles) {
  assert(handles != nullptr);
  handles->clear();
  size_t num_cf = column_families.size();
  Status s;
  bool success_once = false;
  for (size_t i = 0; i < num_cf; i++) {
    ColumnFamilyHandle* handle;
    s = CreateColumnFamilyImpl(column_families[i].options,
                               column_families[i].name, &handle);
    if (!s.ok()) {
      break;
    }
    handles->push_back(handle);
    success_once = true;
  }
  if (success_once) {
    Status persist_options_status = WriteOptionsFile(
        true /*need_mutex_lock*/, true /*need_enter_write_thread*/);
    if (s.ok() && !persist_options_status.ok()) {
      s = persist_options_status;
    }
  }
  return s;
}

Status DBImpl::CreateColumnFamilyImpl(const ColumnFamilyOptions& cf_options,
                                      const std::string& column_family_name,
                                      ColumnFamilyHandle** handle) {
  Status s;
  *handle = nullptr;

  DBOptions db_options =
      BuildDBOptions(immutable_db_options_, mutable_db_options_);
  s = ColumnFamilyData::ValidateOptions(db_options, cf_options);
  if (s.ok()) {
    for (auto& cf_path : cf_options.cf_paths) {
      s = env_->CreateDirIfMissing(cf_path.path);
      if (!s.ok()) {
        break;
      }
    }
  }
  if (!s.ok()) {
    return s;
  }

  SuperVersionContext sv_context(/* create_superversion */ true);
  {
    InstrumentedMutexLock l(&mutex_);

    if (versions_->GetColumnFamilySet()->GetColumnFamily(column_family_name) !=
        nullptr) {
      return Status::InvalidArgument("Column family already exists");
    }
    VersionEdit edit;
    edit.AddColumnFamily(column_family_name);
    uint32_t new_id = versions_->GetColumnFamilySet()->GetNextColumnFamilyID();
    edit.SetColumnFamily(new_id);
    edit.SetLogNumber(logfile_number_);
    edit.SetComparatorName(cf_options.comparator->Name());

    // LogAndApply will both write the creation in MANIFEST and create
    // ColumnFamilyData object
    {  // write thread
      WriteThread::Writer w;
      write_thread_.EnterUnbatched(&w, &mutex_);
      // LogAndApply will both write the creation in MANIFEST and create
      // ColumnFamilyData object
      s = versions_->LogAndApply(nullptr, MutableCFOptions(cf_options), &edit,
                                 &mutex_, directories_.GetDbDir(), false,
                                 &cf_options);
      write_thread_.ExitUnbatched(&w);
    }
    if (s.ok()) {
      auto* cfd =
          versions_->GetColumnFamilySet()->GetColumnFamily(column_family_name);
      assert(cfd != nullptr);
      std::map<std::string, std::shared_ptr<FSDirectory>> dummy_created_dirs;
      s = cfd->AddDirectories(&dummy_created_dirs);
    }
    if (s.ok()) {
      single_column_family_mode_ = false;
      auto* cfd =
          versions_->GetColumnFamilySet()->GetColumnFamily(column_family_name);
      assert(cfd != nullptr);
      InstallSuperVersionAndScheduleWork(cfd, &sv_context,
                                         *cfd->GetLatestMutableCFOptions());

      if (!cfd->mem()->IsSnapshotSupported()) {
        is_snapshot_supported_ = false;
      }

      cfd->set_initialized();

      *handle = new ColumnFamilyHandleImpl(cfd, this, &mutex_);
      ROCKS_LOG_INFO(immutable_db_options_.info_log,
                     "Created column family [%s] (ID %u)",
                     column_family_name.c_str(), (unsigned)cfd->GetID());
    } else {
      ROCKS_LOG_ERROR(immutable_db_options_.info_log,
                      "Creating column family [%s] FAILED -- %s",
                      column_family_name.c_str(), s.ToString().c_str());
    }
  }  // InstrumentedMutexLock l(&mutex_)

  sv_context.Clean();
  // this is outside the mutex
  if (s.ok()) {
    NewThreadStatusCfInfo(
        static_cast_with_check<ColumnFamilyHandleImpl>(*handle)->cfd());
  }
  return s;
}

Status DBImpl::DropColumnFamily(ColumnFamilyHandle* column_family) {
  assert(column_family != nullptr);
  Status s = DropColumnFamilyImpl(column_family);
  if (s.ok()) {
    s = WriteOptionsFile(true /*need_mutex_lock*/,
                         true /*need_enter_write_thread*/);
  }
  return s;
}

Status DBImpl::DropColumnFamilies(
    const std::vector<ColumnFamilyHandle*>& column_families) {
  Status s;
  bool success_once = false;
  for (auto* handle : column_families) {
    s = DropColumnFamilyImpl(handle);
    if (!s.ok()) {
      break;
    }
    success_once = true;
  }
  if (success_once) {
    Status persist_options_status = WriteOptionsFile(
        true /*need_mutex_lock*/, true /*need_enter_write_thread*/);
    if (s.ok() && !persist_options_status.ok()) {
      s = persist_options_status;
    }
  }
  return s;
}

Status DBImpl::DropColumnFamilyImpl(ColumnFamilyHandle* column_family) {
  auto cfh = static_cast_with_check<ColumnFamilyHandleImpl>(column_family);
  auto cfd = cfh->cfd();
  if (cfd->GetID() == 0) {
    return Status::InvalidArgument("Can't drop default column family");
  }

  bool cf_support_snapshot = cfd->mem()->IsSnapshotSupported();

  VersionEdit edit;
  edit.DropColumnFamily();
  edit.SetColumnFamily(cfd->GetID());

  Status s;
  {
    InstrumentedMutexLock l(&mutex_);
    if (cfd->IsDropped()) {
      s = Status::InvalidArgument("Column family already dropped!\n");
    }
    if (s.ok()) {
      // we drop column family from a single write thread
      WriteThread::Writer w;
      write_thread_.EnterUnbatched(&w, &mutex_);
      s = versions_->LogAndApply(cfd, *cfd->GetLatestMutableCFOptions(), &edit,
                                 &mutex_);
      write_thread_.ExitUnbatched(&w);
    }
    if (s.ok()) {
      auto* mutable_cf_options = cfd->GetLatestMutableCFOptions();
      max_total_in_memory_state_ -= mutable_cf_options->write_buffer_size *
                                    mutable_cf_options->max_write_buffer_number;
    }

    if (!cf_support_snapshot) {
      // Dropped Column Family doesn't support snapshot. Need to recalculate
      // is_snapshot_supported_.
      bool new_is_snapshot_supported = true;
      for (auto c : *versions_->GetColumnFamilySet()) {
        if (!c->IsDropped() && !c->mem()->IsSnapshotSupported()) {
          new_is_snapshot_supported = false;
          break;
        }
      }
      is_snapshot_supported_ = new_is_snapshot_supported;
    }
    bg_cv_.SignalAll();
  }

  if (s.ok()) {
    // Note that here we erase the associated cf_info of the to-be-dropped
    // cfd before its ref-count goes to zero to avoid having to erase cf_info
    // later inside db_mutex.
    EraseThreadStatusCfInfo(cfd);
    assert(cfd->IsDropped());
    ROCKS_LOG_INFO(immutable_db_options_.info_log,
                   "Dropped column family with id %u\n", cfd->GetID());
  } else {
    ROCKS_LOG_ERROR(immutable_db_options_.info_log,
                    "Dropping column family with id %u FAILED -- %s\n",
                    cfd->GetID(), s.ToString().c_str());
  }

  return s;
}

bool DBImpl::KeyMayExist(const ReadOptions& read_options,
                         ColumnFamilyHandle* column_family, const Slice& key,
                         std::string* value, std::string* timestamp,
                         bool* value_found) {
  assert(value != nullptr);
  if (value_found != nullptr) {
    // falsify later if key-may-exist but can't fetch value
    *value_found = true;
  }
  ReadOptions roptions = read_options;
  roptions.read_tier = kBlockCacheTier;  // read from block cache only
  PinnableSlice pinnable_val;
  GetImplOptions get_impl_options;
  get_impl_options.column_family = column_family;
  get_impl_options.value = &pinnable_val;
  get_impl_options.value_found = value_found;
  get_impl_options.timestamp = timestamp;
  auto s = GetImpl(roptions, key, get_impl_options);
  value->assign(pinnable_val.data(), pinnable_val.size());

  // If block_cache is enabled and the index block of the table didn't
  // not present in block_cache, the return value will be Status::Incomplete.
  // In this case, key may still exist in the table.
  return s.ok() || s.IsIncomplete();
}

Iterator* DBImpl::NewIterator(const ReadOptions& read_options,
                              ColumnFamilyHandle* column_family) {
  if (read_options.managed) {
    return NewErrorIterator(
        Status::NotSupported("Managed iterator is not supported anymore."));
  }
  // We will eventually support deadline for iterators too, but safeguard
  // for now
  if (read_options.deadline != std::chrono::microseconds::zero()) {
    return NewErrorIterator(
        Status::NotSupported("ReadOptions deadline is not supported"));
  }
  Iterator* result = nullptr;
  if (read_options.read_tier == kPersistedTier) {
    return NewErrorIterator(Status::NotSupported(
        "ReadTier::kPersistedData is not yet supported in iterators."));
  }
  // if iterator wants internal keys, we can only proceed if
  // we can guarantee the deletes haven't been processed yet
  if (immutable_db_options_.preserve_deletes &&
      read_options.iter_start_seqnum > 0 &&
      read_options.iter_start_seqnum < preserve_deletes_seqnum_.load()) {
    return NewErrorIterator(Status::InvalidArgument(
        "Iterator requested internal keys which are too old and are not"
        " guaranteed to be preserved, try larger iter_start_seqnum opt."));
  }
<<<<<<< HEAD
  auto cfh = reinterpret_cast<ColumnFamilyHandleImpl*>(column_family);
=======
  auto cfh = static_cast_with_check<ColumnFamilyHandleImpl>(column_family);
>>>>>>> ed431616
  ColumnFamilyData* cfd = cfh->cfd();
  assert(cfd != nullptr);
  ReadCallback* read_callback = nullptr;  // No read callback provided.
  if (read_options.tailing) {
#ifdef ROCKSDB_LITE
    // not supported in lite version
    result = nullptr;

#else
    SuperVersion* sv = cfd->GetReferencedSuperVersion(this);
    auto iter = new ForwardIterator(this, read_options, cfd, sv,
                                    /* allow_unprepared_value */ true);
    result = NewDBIterator(
        env_, read_options, *cfd->ioptions(), sv->mutable_cf_options,
        cfd->user_comparator(), iter, kMaxSequenceNumber,
        sv->mutable_cf_options.max_sequential_skip_in_iterations, read_callback,
        this, cfd);
#endif
  } else {
    // Note: no need to consider the special case of
    // last_seq_same_as_publish_seq_==false since NewIterator is overridden in
    // WritePreparedTxnDB
    result = NewIteratorImpl(read_options, cfd,
                             (read_options.snapshot != nullptr)
                                 ? read_options.snapshot->GetSequenceNumber()
                                 : kMaxSequenceNumber,
                             read_callback);
  }
  return result;
}

ArenaWrappedDBIter* DBImpl::NewIteratorImpl(const ReadOptions& read_options,
                                            ColumnFamilyData* cfd,
                                            SequenceNumber snapshot,
                                            ReadCallback* read_callback,
                                            bool allow_blob,
                                            bool allow_refresh) {
  SuperVersion* sv = cfd->GetReferencedSuperVersion(this);

  TEST_SYNC_POINT("DBImpl::NewIterator:1");
  TEST_SYNC_POINT("DBImpl::NewIterator:2");

  if (snapshot == kMaxSequenceNumber) {
    // Note that the snapshot is assigned AFTER referencing the super
    // version because otherwise a flush happening in between may compact away
    // data for the snapshot, so the reader would see neither data that was be
    // visible to the snapshot before compaction nor the newer data inserted
    // afterwards.
    // Note that the super version might not contain all the data available
    // to this snapshot, but in that case it can see all the data in the
    // super version, which is a valid consistent state after the user
    // calls NewIterator().
    snapshot = versions_->LastSequence();
    TEST_SYNC_POINT("DBImpl::NewIterator:3");
    TEST_SYNC_POINT("DBImpl::NewIterator:4");
  }

  // Try to generate a DB iterator tree in continuous memory area to be
  // cache friendly. Here is an example of result:
  // +-------------------------------+
  // |                               |
  // | ArenaWrappedDBIter            |
  // |  +                            |
  // |  +---> Inner Iterator   ------------+
  // |  |                            |     |
  // |  |    +-- -- -- -- -- -- -- --+     |
  // |  +--- | Arena                 |     |
  // |       |                       |     |
  // |          Allocated Memory:    |     |
  // |       |   +-------------------+     |
  // |       |   | DBIter            | <---+
  // |           |  +                |
  // |       |   |  +-> iter_  ------------+
  // |       |   |                   |     |
  // |       |   +-------------------+     |
  // |       |   | MergingIterator   | <---+
  // |           |  +                |
  // |       |   |  +->child iter1  ------------+
  // |       |   |  |                |          |
  // |           |  +->child iter2  ----------+ |
  // |       |   |  |                |        | |
  // |       |   |  +->child iter3  --------+ | |
  // |           |                   |      | | |
  // |       |   +-------------------+      | | |
  // |       |   | Iterator1         | <--------+
  // |       |   +-------------------+      | |
  // |       |   | Iterator2         | <------+
  // |       |   +-------------------+      |
  // |       |   | Iterator3         | <----+
  // |       |   +-------------------+
  // |       |                       |
  // +-------+-----------------------+
  //
  // ArenaWrappedDBIter inlines an arena area where all the iterators in
  // the iterator tree are allocated in the order of being accessed when
  // querying.
  // Laying out the iterators in the order of being accessed makes it more
  // likely that any iterator pointer is close to the iterator it points to so
  // that they are likely to be in the same cache line and/or page.
  ArenaWrappedDBIter* db_iter = NewArenaWrappedDbIterator(
      env_, read_options, *cfd->ioptions(), sv->mutable_cf_options, snapshot,
      sv->mutable_cf_options.max_sequential_skip_in_iterations,
      sv->version_number, read_callback, this, cfd, allow_blob,
      read_options.snapshot != nullptr ? false : allow_refresh);

<<<<<<< HEAD
  InternalIterator* internal_iter =
      NewInternalIterator(read_options, cfd, sv, db_iter->GetArena(),
                          db_iter->GetRangeDelAggregator(), snapshot,
                          /* allow_unprepared_value */ true);
=======
  InternalIterator* internal_iter = NewInternalIterator(
      db_iter->GetReadOptions(), cfd, sv, db_iter->GetArena(),
      db_iter->GetRangeDelAggregator(), snapshot,
      /* allow_unprepared_value */ true);
>>>>>>> ed431616
  db_iter->SetIterUnderDBIter(internal_iter);

  return db_iter;
}

Status DBImpl::NewIterators(
    const ReadOptions& read_options,
    const std::vector<ColumnFamilyHandle*>& column_families,
    std::vector<Iterator*>* iterators) {
  if (read_options.managed) {
    return Status::NotSupported("Managed iterator is not supported anymore.");
  }
  if (read_options.read_tier == kPersistedTier) {
    return Status::NotSupported(
        "ReadTier::kPersistedData is not yet supported in iterators.");
  }
  ReadCallback* read_callback = nullptr;  // No read callback provided.
  iterators->clear();
  iterators->reserve(column_families.size());
  if (read_options.tailing) {
#ifdef ROCKSDB_LITE
    return Status::InvalidArgument(
        "Tailing iterator not supported in RocksDB lite");
#else
    for (auto cfh : column_families) {
      auto cfd = static_cast_with_check<ColumnFamilyHandleImpl>(cfh)->cfd();
      SuperVersion* sv = cfd->GetReferencedSuperVersion(this);
      auto iter = new ForwardIterator(this, read_options, cfd, sv,
                                      /* allow_unprepared_value */ true);
      iterators->push_back(NewDBIterator(
          env_, read_options, *cfd->ioptions(), sv->mutable_cf_options,
          cfd->user_comparator(), iter, kMaxSequenceNumber,
          sv->mutable_cf_options.max_sequential_skip_in_iterations,
          read_callback, this, cfd));
    }
#endif
  } else {
    // Note: no need to consider the special case of
    // last_seq_same_as_publish_seq_==false since NewIterators is overridden in
    // WritePreparedTxnDB
    auto snapshot = read_options.snapshot != nullptr
                        ? read_options.snapshot->GetSequenceNumber()
                        : versions_->LastSequence();
    for (size_t i = 0; i < column_families.size(); ++i) {
      auto* cfd =
          static_cast_with_check<ColumnFamilyHandleImpl>(column_families[i])
              ->cfd();
      iterators->push_back(
          NewIteratorImpl(read_options, cfd, snapshot, read_callback));
    }
  }

  return Status::OK();
}

const Snapshot* DBImpl::GetSnapshot() { return GetSnapshotImpl(false); }

#ifndef ROCKSDB_LITE
const Snapshot* DBImpl::GetSnapshotForWriteConflictBoundary() {
  return GetSnapshotImpl(true);
}
#endif  // ROCKSDB_LITE

SnapshotImpl* DBImpl::GetSnapshotImpl(bool is_write_conflict_boundary,
                                      bool lock) {
  int64_t unix_time = 0;
  env_->GetCurrentTime(&unix_time).PermitUncheckedError();  // Ignore error
  SnapshotImpl* s = new SnapshotImpl;

  if (lock) {
    mutex_.Lock();
  }
  // returns null if the underlying memtable does not support snapshot.
  if (!is_snapshot_supported_) {
    if (lock) {
      mutex_.Unlock();
    }
    delete s;
    return nullptr;
  }
  auto snapshot_seq = last_seq_same_as_publish_seq_
                          ? versions_->LastSequence()
                          : versions_->LastPublishedSequence();
  SnapshotImpl* snapshot =
      snapshots_.New(s, snapshot_seq, unix_time, is_write_conflict_boundary);
  if (lock) {
    mutex_.Unlock();
  }
  return snapshot;
}

namespace {
typedef autovector<ColumnFamilyData*, 2> CfdList;
bool CfdListContains(const CfdList& list, ColumnFamilyData* cfd) {
  for (const ColumnFamilyData* t : list) {
    if (t == cfd) {
      return true;
    }
  }
  return false;
}
}  //  namespace

void DBImpl::ReleaseSnapshot(const Snapshot* s) {
  const SnapshotImpl* casted_s = reinterpret_cast<const SnapshotImpl*>(s);
  {
    InstrumentedMutexLock l(&mutex_);
    snapshots_.Delete(casted_s);
    uint64_t oldest_snapshot;
    if (snapshots_.empty()) {
      if (last_seq_same_as_publish_seq_) {
        oldest_snapshot = versions_->LastSequence();
      } else {
        oldest_snapshot = versions_->LastPublishedSequence();
      }
    } else {
      oldest_snapshot = snapshots_.oldest()->number_;
    }
    // Avoid to go through every column family by checking a global threshold
    // first.
    if (oldest_snapshot > bottommost_files_mark_threshold_) {
      CfdList cf_scheduled;
      for (auto* cfd : *versions_->GetColumnFamilySet()) {
        cfd->current()->storage_info()->UpdateOldestSnapshot(oldest_snapshot);
        if (!cfd->current()
                 ->storage_info()
                 ->BottommostFilesMarkedForCompaction()
                 .empty()) {
          SchedulePendingCompaction(cfd);
          MaybeScheduleFlushOrCompaction();
          cf_scheduled.push_back(cfd);
        }
      }

      // Calculate a new threshold, skipping those CFs where compactions are
      // scheduled. We do not do the same pass as the previous loop because
      // mutex might be unlocked during the loop, making the result inaccurate.
      SequenceNumber new_bottommost_files_mark_threshold = kMaxSequenceNumber;
      for (auto* cfd : *versions_->GetColumnFamilySet()) {
        if (CfdListContains(cf_scheduled, cfd)) {
          continue;
        }
        new_bottommost_files_mark_threshold = std::min(
            new_bottommost_files_mark_threshold,
            cfd->current()->storage_info()->bottommost_files_mark_threshold());
      }
      bottommost_files_mark_threshold_ = new_bottommost_files_mark_threshold;
    }
  }
  delete casted_s;
}

#ifndef ROCKSDB_LITE
Status DBImpl::GetPropertiesOfAllTables(ColumnFamilyHandle* column_family,
                                        TablePropertiesCollection* props) {
  auto cfh = static_cast_with_check<ColumnFamilyHandleImpl>(column_family);
  auto cfd = cfh->cfd();

  // Increment the ref count
  mutex_.Lock();
  auto version = cfd->current();
  version->Ref();
  mutex_.Unlock();

  auto s = version->GetPropertiesOfAllTables(props);

  // Decrement the ref count
  mutex_.Lock();
  version->Unref();
  mutex_.Unlock();

  return s;
}

Status DBImpl::GetPropertiesOfTablesInRange(ColumnFamilyHandle* column_family,
                                            const Range* range, std::size_t n,
                                            TablePropertiesCollection* props) {
  auto cfh = static_cast_with_check<ColumnFamilyHandleImpl>(column_family);
  auto cfd = cfh->cfd();

  // Increment the ref count
  mutex_.Lock();
  auto version = cfd->current();
  version->Ref();
  mutex_.Unlock();

  auto s = version->GetPropertiesOfTablesInRange(range, n, props);

  // Decrement the ref count
  mutex_.Lock();
  version->Unref();
  mutex_.Unlock();

  return s;
}

#endif  // ROCKSDB_LITE

const std::string& DBImpl::GetName() const { return dbname_; }

Env* DBImpl::GetEnv() const { return env_; }

FileSystem* DB::GetFileSystem() const {
  static LegacyFileSystemWrapper fs_wrap(GetEnv());
  return &fs_wrap;
}

FileSystem* DBImpl::GetFileSystem() const {
  return immutable_db_options_.fs.get();
}

#ifndef ROCKSDB_LITE

Status DBImpl::StartIOTrace(Env* env, const TraceOptions& trace_options,
                            std::unique_ptr<TraceWriter>&& trace_writer) {
  assert(trace_writer != nullptr);
  return io_tracer_->StartIOTrace(env, trace_options, std::move(trace_writer));
}

Status DBImpl::EndIOTrace() {
  io_tracer_->EndIOTrace();
  return Status::OK();
}

#endif  // ROCKSDB_LITE

Options DBImpl::GetOptions(ColumnFamilyHandle* column_family) const {
  InstrumentedMutexLock l(&mutex_);
  auto cfh = static_cast_with_check<ColumnFamilyHandleImpl>(column_family);
  return Options(BuildDBOptions(immutable_db_options_, mutable_db_options_),
                 cfh->cfd()->GetLatestCFOptions());
}

DBOptions DBImpl::GetDBOptions() const {
  InstrumentedMutexLock l(&mutex_);
  return BuildDBOptions(immutable_db_options_, mutable_db_options_);
}

bool DBImpl::GetProperty(ColumnFamilyHandle* column_family,
                         const Slice& property, std::string* value) {
  const DBPropertyInfo* property_info = GetPropertyInfo(property);
  value->clear();
  auto cfd =
      static_cast_with_check<ColumnFamilyHandleImpl>(column_family)->cfd();
  if (property_info == nullptr) {
    return false;
  } else if (property_info->handle_int) {
    uint64_t int_value;
    bool ret_value =
        GetIntPropertyInternal(cfd, *property_info, false, &int_value);
    if (ret_value) {
      *value = ToString(int_value);
    }
    return ret_value;
  } else if (property_info->handle_string) {
    InstrumentedMutexLock l(&mutex_);
    return cfd->internal_stats()->GetStringProperty(*property_info, property,
                                                    value);
  } else if (property_info->handle_string_dbimpl) {
    std::string tmp_value;
    bool ret_value = (this->*(property_info->handle_string_dbimpl))(&tmp_value);
    if (ret_value) {
      *value = tmp_value;
    }
    return ret_value;
  }
  // Shouldn't reach here since exactly one of handle_string and handle_int
  // should be non-nullptr.
  assert(false);
  return false;
}

bool DBImpl::GetMapProperty(ColumnFamilyHandle* column_family,
                            const Slice& property,
                            std::map<std::string, std::string>* value) {
  const DBPropertyInfo* property_info = GetPropertyInfo(property);
  value->clear();
  auto cfd =
      static_cast_with_check<ColumnFamilyHandleImpl>(column_family)->cfd();
  if (property_info == nullptr) {
    return false;
  } else if (property_info->handle_map) {
    InstrumentedMutexLock l(&mutex_);
    return cfd->internal_stats()->GetMapProperty(*property_info, property,
                                                 value);
  }
  // If we reach this point it means that handle_map is not provided for the
  // requested property
  return false;
}

bool DBImpl::GetIntProperty(ColumnFamilyHandle* column_family,
                            const Slice& property, uint64_t* value) {
  const DBPropertyInfo* property_info = GetPropertyInfo(property);
  if (property_info == nullptr || property_info->handle_int == nullptr) {
    return false;
  }
  auto cfd =
      static_cast_with_check<ColumnFamilyHandleImpl>(column_family)->cfd();
  return GetIntPropertyInternal(cfd, *property_info, false, value);
}

bool DBImpl::GetIntPropertyInternal(ColumnFamilyData* cfd,
                                    const DBPropertyInfo& property_info,
                                    bool is_locked, uint64_t* value) {
  assert(property_info.handle_int != nullptr);
  if (!property_info.need_out_of_mutex) {
    if (is_locked) {
      mutex_.AssertHeld();
      return cfd->internal_stats()->GetIntProperty(property_info, value, this);
    } else {
      InstrumentedMutexLock l(&mutex_);
      return cfd->internal_stats()->GetIntProperty(property_info, value, this);
    }
  } else {
    SuperVersion* sv = nullptr;
    if (is_locked) {
      mutex_.Unlock();
    }
    sv = GetAndRefSuperVersion(cfd);

    bool ret = cfd->internal_stats()->GetIntPropertyOutOfMutex(
        property_info, sv->current, value);

    ReturnAndCleanupSuperVersion(cfd, sv);
    if (is_locked) {
      mutex_.Lock();
    }

    return ret;
  }
}

bool DBImpl::GetPropertyHandleOptionsStatistics(std::string* value) {
  assert(value != nullptr);
  Statistics* statistics = immutable_db_options_.statistics.get();
  if (!statistics) {
    return false;
  }
  *value = statistics->ToString();
  return true;
}

#ifndef ROCKSDB_LITE
Status DBImpl::ResetStats() {
  InstrumentedMutexLock l(&mutex_);
  for (auto* cfd : *versions_->GetColumnFamilySet()) {
    if (cfd->initialized()) {
      cfd->internal_stats()->Clear();
    }
  }
  return Status::OK();
}
#endif  // ROCKSDB_LITE

bool DBImpl::GetAggregatedIntProperty(const Slice& property,
                                      uint64_t* aggregated_value) {
  const DBPropertyInfo* property_info = GetPropertyInfo(property);
  if (property_info == nullptr || property_info->handle_int == nullptr) {
    return false;
  }

  uint64_t sum = 0;
  bool ret = true;
  {
    // Needs mutex to protect the list of column families.
    InstrumentedMutexLock l(&mutex_);
    uint64_t value;
    for (auto* cfd : *versions_->GetColumnFamilySet()) {
      if (!cfd->initialized()) {
        continue;
      }
      cfd->Ref();
      ret = GetIntPropertyInternal(cfd, *property_info, true, &value);
      // GetIntPropertyInternal may release db mutex and re-acquire it.
      mutex_.AssertHeld();
      cfd->UnrefAndTryDelete();
      if (ret) {
        sum += value;
      } else {
        ret = false;
        break;
      }
    }
  }
  *aggregated_value = sum;
  return ret;
}

SuperVersion* DBImpl::GetAndRefSuperVersion(ColumnFamilyData* cfd) {
  // TODO(ljin): consider using GetReferencedSuperVersion() directly
  return cfd->GetThreadLocalSuperVersion(this);
}

// REQUIRED: this function should only be called on the write thread or if the
// mutex is held.
SuperVersion* DBImpl::GetAndRefSuperVersion(uint32_t column_family_id) {
  auto column_family_set = versions_->GetColumnFamilySet();
  auto cfd = column_family_set->GetColumnFamily(column_family_id);
  if (!cfd) {
    return nullptr;
  }

  return GetAndRefSuperVersion(cfd);
}

void DBImpl::CleanupSuperVersion(SuperVersion* sv) {
  // Release SuperVersion
  if (sv->Unref()) {
    bool defer_purge =
            immutable_db_options().avoid_unnecessary_blocking_io;
    {
      InstrumentedMutexLock l(&mutex_);
      sv->Cleanup();
      if (defer_purge) {
        AddSuperVersionsToFreeQueue(sv);
        SchedulePurge();
      }
    }
    if (!defer_purge) {
      delete sv;
    }
    RecordTick(stats_, NUMBER_SUPERVERSION_CLEANUPS);
  }
  RecordTick(stats_, NUMBER_SUPERVERSION_RELEASES);
}

void DBImpl::ReturnAndCleanupSuperVersion(ColumnFamilyData* cfd,
                                          SuperVersion* sv) {
  if (!cfd->ReturnThreadLocalSuperVersion(sv)) {
    CleanupSuperVersion(sv);
  }
}

// REQUIRED: this function should only be called on the write thread.
void DBImpl::ReturnAndCleanupSuperVersion(uint32_t column_family_id,
                                          SuperVersion* sv) {
  auto column_family_set = versions_->GetColumnFamilySet();
  auto cfd = column_family_set->GetColumnFamily(column_family_id);

  // If SuperVersion is held, and we successfully fetched a cfd using
  // GetAndRefSuperVersion(), it must still exist.
  assert(cfd != nullptr);
  ReturnAndCleanupSuperVersion(cfd, sv);
}

// REQUIRED: this function should only be called on the write thread or if the
// mutex is held.
ColumnFamilyHandle* DBImpl::GetColumnFamilyHandle(uint32_t column_family_id) {
  ColumnFamilyMemTables* cf_memtables = column_family_memtables_.get();

  if (!cf_memtables->Seek(column_family_id)) {
    return nullptr;
  }

  return cf_memtables->GetColumnFamilyHandle();
}

// REQUIRED: mutex is NOT held.
std::unique_ptr<ColumnFamilyHandle> DBImpl::GetColumnFamilyHandleUnlocked(
    uint32_t column_family_id) {
  InstrumentedMutexLock l(&mutex_);

  auto* cfd =
      versions_->GetColumnFamilySet()->GetColumnFamily(column_family_id);
  if (cfd == nullptr) {
    return nullptr;
  }

  return std::unique_ptr<ColumnFamilyHandleImpl>(
      new ColumnFamilyHandleImpl(cfd, this, &mutex_));
}

void DBImpl::GetApproximateMemTableStats(ColumnFamilyHandle* column_family,
                                         const Range& range,
                                         uint64_t* const count,
                                         uint64_t* const size) {
  ColumnFamilyHandleImpl* cfh =
      static_cast_with_check<ColumnFamilyHandleImpl>(column_family);
  ColumnFamilyData* cfd = cfh->cfd();
  SuperVersion* sv = GetAndRefSuperVersion(cfd);

  // Convert user_key into a corresponding internal key.
  InternalKey k1(range.start, kMaxSequenceNumber, kValueTypeForSeek);
  InternalKey k2(range.limit, kMaxSequenceNumber, kValueTypeForSeek);
  MemTable::MemTableStats memStats =
      sv->mem->ApproximateStats(k1.Encode(), k2.Encode());
  MemTable::MemTableStats immStats =
      sv->imm->ApproximateStats(k1.Encode(), k2.Encode());
  *count = memStats.count + immStats.count;
  *size = memStats.size + immStats.size;

  ReturnAndCleanupSuperVersion(cfd, sv);
}

Status DBImpl::GetApproximateSizes(const SizeApproximationOptions& options,
                                   ColumnFamilyHandle* column_family,
                                   const Range* range, int n, uint64_t* sizes) {
  if (!options.include_memtabtles && !options.include_files) {
    return Status::InvalidArgument("Invalid options");
  }

  Version* v;
  auto cfh = static_cast_with_check<ColumnFamilyHandleImpl>(column_family);
  auto cfd = cfh->cfd();
  SuperVersion* sv = GetAndRefSuperVersion(cfd);
  v = sv->current;

  for (int i = 0; i < n; i++) {
    // Convert user_key into a corresponding internal key.
    InternalKey k1(range[i].start, kMaxSequenceNumber, kValueTypeForSeek);
    InternalKey k2(range[i].limit, kMaxSequenceNumber, kValueTypeForSeek);
    sizes[i] = 0;
    if (options.include_files) {
      sizes[i] += versions_->ApproximateSize(
          options, v, k1.Encode(), k2.Encode(), /*start_level=*/0,
          /*end_level=*/-1, TableReaderCaller::kUserApproximateSize);
    }
    if (options.include_memtabtles) {
      sizes[i] += sv->mem->ApproximateStats(k1.Encode(), k2.Encode()).size;
      sizes[i] += sv->imm->ApproximateStats(k1.Encode(), k2.Encode()).size;
    }
  }

  ReturnAndCleanupSuperVersion(cfd, sv);
  return Status::OK();
}

std::list<uint64_t>::iterator
DBImpl::CaptureCurrentFileNumberInPendingOutputs() {
  // We need to remember the iterator of our insert, because after the
  // background job is done, we need to remove that element from
  // pending_outputs_.
  pending_outputs_.push_back(versions_->current_next_file_number());
  auto pending_outputs_inserted_elem = pending_outputs_.end();
  --pending_outputs_inserted_elem;
  return pending_outputs_inserted_elem;
}

void DBImpl::ReleaseFileNumberFromPendingOutputs(
    std::unique_ptr<std::list<uint64_t>::iterator>& v) {
  if (v.get() != nullptr) {
    pending_outputs_.erase(*v.get());
    v.reset();
  }
}

#ifndef ROCKSDB_LITE
Status DBImpl::GetUpdatesSince(
    SequenceNumber seq, std::unique_ptr<TransactionLogIterator>* iter,
    const TransactionLogIterator::ReadOptions& read_options) {
  RecordTick(stats_, GET_UPDATES_SINCE_CALLS);
  if (seq > versions_->LastSequence()) {
    return Status::NotFound("Requested sequence not yet written in the db");
  }
  return wal_manager_.GetUpdatesSince(seq, iter, read_options, versions_.get());
}

Status DBImpl::DeleteFile(std::string name) {
  uint64_t number;
  FileType type;
  WalFileType log_type;
  if (!ParseFileName(name, &number, &type, &log_type) ||
      (type != kTableFile && type != kLogFile)) {
    ROCKS_LOG_ERROR(immutable_db_options_.info_log, "DeleteFile %s failed.\n",
                    name.c_str());
    return Status::InvalidArgument("Invalid file name");
  }

  Status status;
  if (type == kLogFile) {
    // Only allow deleting archived log files
    if (log_type != kArchivedLogFile) {
      ROCKS_LOG_ERROR(immutable_db_options_.info_log,
                      "DeleteFile %s failed - not archived log.\n",
                      name.c_str());
      return Status::NotSupported("Delete only supported for archived logs");
    }
    status = wal_manager_.DeleteFile(name, number);
    if (!status.ok()) {
      ROCKS_LOG_ERROR(immutable_db_options_.info_log,
                      "DeleteFile %s failed -- %s.\n", name.c_str(),
                      status.ToString().c_str());
    }
    return status;
  }

  int level;
  FileMetaData* metadata;
  ColumnFamilyData* cfd;
  VersionEdit edit;
  JobContext job_context(next_job_id_.fetch_add(1), true);
  {
    InstrumentedMutexLock l(&mutex_);
    status = versions_->GetMetadataForFile(number, &level, &metadata, &cfd);
    if (!status.ok()) {
      ROCKS_LOG_WARN(immutable_db_options_.info_log,
                     "DeleteFile %s failed. File not found\n", name.c_str());
      job_context.Clean();
      return Status::InvalidArgument("File not found");
    }
    assert(level < cfd->NumberLevels());

    // If the file is being compacted no need to delete.
    if (metadata->being_compacted) {
      ROCKS_LOG_INFO(immutable_db_options_.info_log,
                     "DeleteFile %s Skipped. File about to be compacted\n",
                     name.c_str());
      job_context.Clean();
      return Status::OK();
    }

    // Only the files in the last level can be deleted externally.
    // This is to make sure that any deletion tombstones are not
    // lost. Check that the level passed is the last level.
    auto* vstoreage = cfd->current()->storage_info();
    for (int i = level + 1; i < cfd->NumberLevels(); i++) {
      if (vstoreage->NumLevelFiles(i) != 0) {
        ROCKS_LOG_WARN(immutable_db_options_.info_log,
                       "DeleteFile %s FAILED. File not in last level\n",
                       name.c_str());
        job_context.Clean();
        return Status::InvalidArgument("File not in last level");
      }
    }
    // if level == 0, it has to be the oldest file
    if (level == 0 &&
        vstoreage->LevelFiles(0).back()->fd.GetNumber() != number) {
      ROCKS_LOG_WARN(immutable_db_options_.info_log,
                     "DeleteFile %s failed ---"
                     " target file in level 0 must be the oldest.",
                     name.c_str());
      job_context.Clean();
      return Status::InvalidArgument("File in level 0, but not oldest");
    }
    edit.SetColumnFamily(cfd->GetID());
    edit.DeleteFile(level, number);
    status = versions_->LogAndApply(cfd, *cfd->GetLatestMutableCFOptions(),
                                    &edit, &mutex_, directories_.GetDbDir());
    if (status.ok()) {
      InstallSuperVersionAndScheduleWork(cfd,
                                         &job_context.superversion_contexts[0],
                                         *cfd->GetLatestMutableCFOptions());
    }
    FindObsoleteFiles(&job_context, false);
  }  // lock released here

  LogFlush(immutable_db_options_.info_log);
  // remove files outside the db-lock
  if (job_context.HaveSomethingToDelete()) {
    // Call PurgeObsoleteFiles() without holding mutex.
    PurgeObsoleteFiles(job_context);
  }
  job_context.Clean();
  return status;
}

Status DBImpl::DeleteFilesInRanges(ColumnFamilyHandle* column_family,
                                   const RangePtr* ranges, size_t n,
                                   bool include_end) {
  Status status;
  auto cfh = static_cast_with_check<ColumnFamilyHandleImpl>(column_family);
  ColumnFamilyData* cfd = cfh->cfd();
  VersionEdit edit;
  std::set<FileMetaData*> deleted_files;
  JobContext job_context(next_job_id_.fetch_add(1), true);
  {
    InstrumentedMutexLock l(&mutex_);
    Version* input_version = cfd->current();

    auto* vstorage = input_version->storage_info();
    for (size_t r = 0; r < n; r++) {
      auto begin = ranges[r].start, end = ranges[r].limit;
      for (int i = 1; i < cfd->NumberLevels(); i++) {
        if (vstorage->LevelFiles(i).empty() ||
            !vstorage->OverlapInLevel(i, begin, end)) {
          continue;
        }
        std::vector<FileMetaData*> level_files;
        InternalKey begin_storage, end_storage, *begin_key, *end_key;
        if (begin == nullptr) {
          begin_key = nullptr;
        } else {
          begin_storage.SetMinPossibleForUserKey(*begin);
          begin_key = &begin_storage;
        }
        if (end == nullptr) {
          end_key = nullptr;
        } else {
          end_storage.SetMaxPossibleForUserKey(*end);
          end_key = &end_storage;
        }

        vstorage->GetCleanInputsWithinInterval(
            i, begin_key, end_key, &level_files, -1 /* hint_index */,
            nullptr /* file_index */);
        FileMetaData* level_file;
        for (uint32_t j = 0; j < level_files.size(); j++) {
          level_file = level_files[j];
          if (level_file->being_compacted) {
            continue;
          }
          if (deleted_files.find(level_file) != deleted_files.end()) {
            continue;
          }
          if (!include_end && end != nullptr &&
              cfd->user_comparator()->Compare(level_file->largest.user_key(),
                                              *end) == 0) {
            continue;
          }
          edit.SetColumnFamily(cfd->GetID());
          edit.DeleteFile(i, level_file->fd.GetNumber());
          deleted_files.insert(level_file);
          level_file->being_compacted = true;
        }
      }
    }
    if (edit.GetDeletedFiles().empty()) {
      job_context.Clean();
      return Status::OK();
    }
    input_version->Ref();
    status = versions_->LogAndApply(cfd, *cfd->GetLatestMutableCFOptions(),
                                    &edit, &mutex_, directories_.GetDbDir());
    if (status.ok()) {
      InstallSuperVersionAndScheduleWork(cfd,
                                         &job_context.superversion_contexts[0],
                                         *cfd->GetLatestMutableCFOptions());
    }
    for (auto* deleted_file : deleted_files) {
      deleted_file->being_compacted = false;
    }
    input_version->Unref();
    FindObsoleteFiles(&job_context, false);
  }  // lock released here

  LogFlush(immutable_db_options_.info_log);
  // remove files outside the db-lock
  if (job_context.HaveSomethingToDelete()) {
    // Call PurgeObsoleteFiles() without holding mutex.
    PurgeObsoleteFiles(job_context);
  }
  job_context.Clean();
  return status;
}

void DBImpl::GetLiveFilesMetaData(std::vector<LiveFileMetaData>* metadata) {
  InstrumentedMutexLock l(&mutex_);
  versions_->GetLiveFilesMetaData(metadata);
}

Status DBImpl::GetLiveFilesChecksumInfo(FileChecksumList* checksum_list) {
  InstrumentedMutexLock l(&mutex_);
  return versions_->GetLiveFilesChecksumInfo(checksum_list);
}

void DBImpl::GetColumnFamilyMetaData(ColumnFamilyHandle* column_family,
                                     ColumnFamilyMetaData* cf_meta) {
  assert(column_family);
  auto* cfd =
      static_cast_with_check<ColumnFamilyHandleImpl>(column_family)->cfd();
  auto* sv = GetAndRefSuperVersion(cfd);
  {
    // Without mutex, Version::GetColumnFamilyMetaData will have data race with
    // Compaction::MarkFilesBeingCompacted. One solution is to use mutex, but
    // this may cause regression. An alternative is to make
    // FileMetaData::being_compacted atomic, but it will make FileMetaData
    // non-copy-able. Another option is to separate these variables from
    // original FileMetaData struct, and this requires re-organization of data
    // structures. For now, we take the easy approach. If
    // DB::GetColumnFamilyMetaData is not called frequently, the regression
    // should not be big. We still need to keep an eye on it.
    InstrumentedMutexLock l(&mutex_);
    sv->current->GetColumnFamilyMetaData(cf_meta);
  }
  ReturnAndCleanupSuperVersion(cfd, sv);
}

#endif  // ROCKSDB_LITE

Status DBImpl::CheckConsistency() {
  mutex_.AssertHeld();
  std::vector<LiveFileMetaData> metadata;
  versions_->GetLiveFilesMetaData(&metadata);
  TEST_SYNC_POINT("DBImpl::CheckConsistency:AfterGetLiveFilesMetaData");

  std::string corruption_messages;

  if (immutable_db_options_.skip_checking_sst_file_sizes_on_db_open) {
    // Instead of calling GetFileSize() for each expected file, call
    // GetChildren() for the DB directory and check that all expected files
    // are listed, without checking their sizes.
    // Since sst files might be in different directories, do it for each
    // directory separately.
    std::map<std::string, std::vector<std::string>> files_by_directory;
    for (const auto& md : metadata) {
      // md.name has a leading "/". Remove it.
      std::string fname = md.name;
      if (!fname.empty() && fname[0] == '/') {
        fname = fname.substr(1);
      }
      files_by_directory[md.db_path].push_back(fname);
    }
    for (const auto& dir_files : files_by_directory) {
      std::string directory = dir_files.first;
      std::vector<std::string> existing_files;
      Status s = env_->GetChildren(directory, &existing_files);
      if (!s.ok()) {
        corruption_messages +=
            "Can't list files in " + directory + ": " + s.ToString() + "\n";
        continue;
      }
      std::sort(existing_files.begin(), existing_files.end());

      for (const std::string& fname : dir_files.second) {
        if (!std::binary_search(existing_files.begin(), existing_files.end(),
                                fname) &&
            !std::binary_search(existing_files.begin(), existing_files.end(),
                                Rocks2LevelTableFileName(fname))) {
          corruption_messages +=
              "Missing sst file " + fname + " in " + directory + "\n";
        }
      }
    }
  } else {
    for (const auto& md : metadata) {
      // md.name has a leading "/".
      std::string file_path = md.db_path + md.name;

      uint64_t fsize = 0;
      TEST_SYNC_POINT("DBImpl::CheckConsistency:BeforeGetFileSize");
      Status s = env_->GetFileSize(file_path, &fsize);
      if (!s.ok() &&
          env_->GetFileSize(Rocks2LevelTableFileName(file_path), &fsize).ok()) {
        s = Status::OK();
      }
      if (!s.ok()) {
        corruption_messages +=
            "Can't access " + md.name + ": " + s.ToString() + "\n";
      } else if (fsize != md.size) {
        corruption_messages += "Sst file size mismatch: " + file_path +
                               ". Size recorded in manifest " +
                               ToString(md.size) + ", actual size " +
                               ToString(fsize) + "\n";
      }
    }
  }

  if (corruption_messages.size() == 0) {
    return Status::OK();
  } else {
    return Status::Corruption(corruption_messages);
  }
}

Status DBImpl::GetDbIdentity(std::string& identity) const {
  identity.assign(db_id_);
  return Status::OK();
}

Status DBImpl::GetDbIdentityFromIdentityFile(std::string* identity) const {
  std::string idfilename = IdentityFileName(dbname_);
  const FileOptions soptions;

  Status s = ReadFileToString(fs_.get(), idfilename, identity);
  if (!s.ok()) {
    return s;
  }

  // If last character is '\n' remove it from identity
  if (identity->size() > 0 && identity->back() == '\n') {
    identity->pop_back();
  }
  return s;
}

Status DBImpl::GetDbSessionId(std::string& session_id) const {
  session_id.assign(db_session_id_);
  return Status::OK();
}

void DBImpl::SetDbSessionId() {
  // GenerateUniqueId() generates an identifier that has a negligible
  // probability of being duplicated, ~128 bits of entropy
  std::string uuid = env_->GenerateUniqueId();

  // Hash and reformat that down to a more compact format, 20 characters
  // in base-36 ([0-9A-Z]), which is ~103 bits of entropy, which is enough
  // to expect no collisions across a billion servers each opening DBs
  // a million times (~2^50). Benefits vs. raw unique id:
  // * Save ~ dozen bytes per SST file
  // * Shorter shared backup file names (some platforms have low limits)
  // * Visually distinct from DB id format
  uint64_t a = NPHash64(uuid.data(), uuid.size(), 1234U);
  uint64_t b = NPHash64(uuid.data(), uuid.size(), 5678U);
  db_session_id_.resize(20);
  static const char* const base36 = "0123456789ABCDEFGHIJKLMNOPQRSTUVWXYZ";
  size_t i = 0;
  for (; i < 10U; ++i, a /= 36U) {
    db_session_id_[i] = base36[a % 36];
  }
  for (; i < 20U; ++i, b /= 36U) {
    db_session_id_[i] = base36[b % 36];
  }
  TEST_SYNC_POINT_CALLBACK("DBImpl::SetDbSessionId", &db_session_id_);
}

// Default implementation -- returns not supported status
Status DB::CreateColumnFamily(const ColumnFamilyOptions& /*cf_options*/,
                              const std::string& /*column_family_name*/,
                              ColumnFamilyHandle** /*handle*/) {
  return Status::NotSupported("");
}

Status DB::CreateColumnFamilies(
    const ColumnFamilyOptions& /*cf_options*/,
    const std::vector<std::string>& /*column_family_names*/,
    std::vector<ColumnFamilyHandle*>* /*handles*/) {
  return Status::NotSupported("");
}

Status DB::CreateColumnFamilies(
    const std::vector<ColumnFamilyDescriptor>& /*column_families*/,
    std::vector<ColumnFamilyHandle*>* /*handles*/) {
  return Status::NotSupported("");
}

Status DB::DropColumnFamily(ColumnFamilyHandle* /*column_family*/) {
  return Status::NotSupported("");
}

Status DB::DropColumnFamilies(
    const std::vector<ColumnFamilyHandle*>& /*column_families*/) {
  return Status::NotSupported("");
}

Status DB::DestroyColumnFamilyHandle(ColumnFamilyHandle* column_family) {
  delete column_family;
  return Status::OK();
}

DB::~DB() {}

Status DBImpl::Close() {
  if (!closed_) {
    {
      InstrumentedMutexLock l(&mutex_);
      // If there is unreleased snapshot, fail the close call
      if (!snapshots_.empty()) {
        return Status::Aborted("Cannot close DB with unreleased snapshot.");
      }
    }

    closed_ = true;
    return CloseImpl();
  }
  return Status::OK();
}

Status DB::ListColumnFamilies(const DBOptions& db_options,
                              const std::string& name,
                              std::vector<std::string>* column_families) {
  const std::shared_ptr<FileSystem>& fs = db_options.env->GetFileSystem();
  return VersionSet::ListColumnFamilies(column_families, name, fs.get());
}

Snapshot::~Snapshot() {}

Status DestroyDB(const std::string& dbname, const Options& options,
                 const std::vector<ColumnFamilyDescriptor>& column_families) {
  ImmutableDBOptions soptions(SanitizeOptions(dbname, options));
  Env* env = soptions.env;
  std::vector<std::string> filenames;
  bool wal_in_db_path = IsWalDirSameAsDBPath(&soptions);

  // Reset the logger because it holds a handle to the
  // log file and prevents cleanup and directory removal
  soptions.info_log.reset();
  // Ignore error in case directory does not exist
  env->GetChildren(dbname, &filenames).PermitUncheckedError();

  FileLock* lock;
  const std::string lockname = LockFileName(dbname);
  Status result = env->LockFile(lockname, &lock);
  if (result.ok()) {
    uint64_t number;
    FileType type;
    InfoLogPrefix info_log_prefix(!soptions.db_log_dir.empty(), dbname);
    for (const auto& fname : filenames) {
      if (ParseFileName(fname, &number, info_log_prefix.prefix, &type) &&
          type != kDBLockFile) {  // Lock file will be deleted at end
        Status del;
        std::string path_to_delete = dbname + "/" + fname;
        if (type == kMetaDatabase) {
          del = DestroyDB(path_to_delete, options);
        } else if (type == kTableFile || type == kLogFile) {
          del = DeleteDBFile(&soptions, path_to_delete, dbname,
                             /*force_bg=*/false, /*force_fg=*/!wal_in_db_path);
        } else {
          del = env->DeleteFile(path_to_delete);
        }
        if (!del.ok() && result.ok()) {
          result = del;
        }
      }
    }

    std::set<std::string> paths;
    for (const DbPath& db_path : options.db_paths) {
      paths.insert(db_path.path);
    }
    for (const ColumnFamilyDescriptor& cf : column_families) {
      for (const DbPath& cf_path : cf.options.cf_paths) {
        paths.insert(cf_path.path);
      }
    }
    for (const auto& path : paths) {
      if (env->GetChildren(path, &filenames).ok()) {
        for (const auto& fname : filenames) {
          if (ParseFileName(fname, &number, &type) &&
              type == kTableFile) {  // Lock file will be deleted at end
            std::string table_path = path + "/" + fname;
            Status del = DeleteDBFile(&soptions, table_path, dbname,
                                      /*force_bg=*/false, /*force_fg=*/false);
            if (!del.ok() && result.ok()) {
              result = del;
            }
          }
        }
        // TODO: Should we return an error if we cannot delete the directory?
        env->DeleteDir(path).PermitUncheckedError();
      }
    }

    std::vector<std::string> walDirFiles;
    std::string archivedir = ArchivalDirectory(dbname);
    bool wal_dir_exists = false;
    if (dbname != soptions.wal_dir) {
      wal_dir_exists = env->GetChildren(soptions.wal_dir, &walDirFiles).ok();
      archivedir = ArchivalDirectory(soptions.wal_dir);
    }

    // Archive dir may be inside wal dir or dbname and should be
    // processed and removed before those otherwise we have issues
    // removing them
    std::vector<std::string> archiveFiles;
    if (env->GetChildren(archivedir, &archiveFiles).ok()) {
      // Delete archival files.
      for (const auto& file : archiveFiles) {
        if (ParseFileName(file, &number, &type) && type == kLogFile) {
          Status del =
              DeleteDBFile(&soptions, archivedir + "/" + file, archivedir,
                           /*force_bg=*/false, /*force_fg=*/!wal_in_db_path);
          if (!del.ok() && result.ok()) {
            result = del;
          }
        }
      }
      // Ignore error in case dir contains other files
      env->DeleteDir(archivedir).PermitUncheckedError();
    }

    // Delete log files in the WAL dir
    if (wal_dir_exists) {
      for (const auto& file : walDirFiles) {
        if (ParseFileName(file, &number, &type) && type == kLogFile) {
          Status del =
              DeleteDBFile(&soptions, LogFileName(soptions.wal_dir, number),
                           soptions.wal_dir, /*force_bg=*/false,
                           /*force_fg=*/!wal_in_db_path);
          if (!del.ok() && result.ok()) {
            result = del;
          }
        }
      }
      // Ignore error in case dir contains other files
      env->DeleteDir(soptions.wal_dir).PermitUncheckedError();
    }

    // Ignore error since state is already gone
    env->UnlockFile(lock).PermitUncheckedError();
    env->DeleteFile(lockname).PermitUncheckedError();

    // sst_file_manager holds a ref to the logger. Make sure the logger is
    // gone before trying to remove the directory.
    soptions.sst_file_manager.reset();

    // Ignore error in case dir contains other files
    env->DeleteDir(dbname).PermitUncheckedError();
    ;
  }
  return result;
}

Status DBImpl::WriteOptionsFile(bool need_mutex_lock,
                                bool need_enter_write_thread) {
#ifndef ROCKSDB_LITE
  WriteThread::Writer w;
  if (need_mutex_lock) {
    mutex_.Lock();
  } else {
    mutex_.AssertHeld();
  }
  if (need_enter_write_thread) {
    write_thread_.EnterUnbatched(&w, &mutex_);
  }

  std::vector<std::string> cf_names;
  std::vector<ColumnFamilyOptions> cf_opts;

  // This part requires mutex to protect the column family options
  for (auto cfd : *versions_->GetColumnFamilySet()) {
    if (cfd->IsDropped()) {
      continue;
    }
    cf_names.push_back(cfd->GetName());
    cf_opts.push_back(cfd->GetLatestCFOptions());
  }

  // Unlock during expensive operations.  New writes cannot get here
  // because the single write thread ensures all new writes get queued.
  DBOptions db_options =
      BuildDBOptions(immutable_db_options_, mutable_db_options_);
  mutex_.Unlock();

  TEST_SYNC_POINT("DBImpl::WriteOptionsFile:1");
  TEST_SYNC_POINT("DBImpl::WriteOptionsFile:2");

  std::string file_name =
      TempOptionsFileName(GetName(), versions_->NewFileNumber());
  Status s = PersistRocksDBOptions(db_options, cf_names, cf_opts, file_name,
                                   fs_.get());

  if (s.ok()) {
    s = RenameTempFileToOptionsFile(file_name);
  }
  // restore lock
  if (!need_mutex_lock) {
    mutex_.Lock();
  }
  if (need_enter_write_thread) {
    write_thread_.ExitUnbatched(&w);
  }
  if (!s.ok()) {
    ROCKS_LOG_WARN(immutable_db_options_.info_log,
                   "Unnable to persist options -- %s", s.ToString().c_str());
    if (immutable_db_options_.fail_if_options_file_error) {
      return Status::IOError("Unable to persist options.",
                             s.ToString().c_str());
    }
  }
#else
  (void)need_mutex_lock;
  (void)need_enter_write_thread;
#endif  // !ROCKSDB_LITE
  return Status::OK();
}

#ifndef ROCKSDB_LITE
namespace {
void DeleteOptionsFilesHelper(const std::map<uint64_t, std::string>& filenames,
                              const size_t num_files_to_keep,
                              const std::shared_ptr<Logger>& info_log,
                              Env* env) {
  if (filenames.size() <= num_files_to_keep) {
    return;
  }
  for (auto iter = std::next(filenames.begin(), num_files_to_keep);
       iter != filenames.end(); ++iter) {
    if (!env->DeleteFile(iter->second).ok()) {
      ROCKS_LOG_WARN(info_log, "Unable to delete options file %s",
                     iter->second.c_str());
    }
  }
}
}  // namespace
#endif  // !ROCKSDB_LITE

Status DBImpl::DeleteObsoleteOptionsFiles() {
#ifndef ROCKSDB_LITE
  std::vector<std::string> filenames;
  // use ordered map to store keep the filenames sorted from the newest
  // to the oldest.
  std::map<uint64_t, std::string> options_filenames;
  Status s;
  s = GetEnv()->GetChildren(GetName(), &filenames);
  if (!s.ok()) {
    return s;
  }
  for (auto& filename : filenames) {
    uint64_t file_number;
    FileType type;
    if (ParseFileName(filename, &file_number, &type) && type == kOptionsFile) {
      options_filenames.insert(
          {std::numeric_limits<uint64_t>::max() - file_number,
           GetName() + "/" + filename});
    }
  }

  // Keeps the latest 2 Options file
  const size_t kNumOptionsFilesKept = 2;
  DeleteOptionsFilesHelper(options_filenames, kNumOptionsFilesKept,
                           immutable_db_options_.info_log, GetEnv());
  return Status::OK();
#else
  return Status::OK();
#endif  // !ROCKSDB_LITE
}

Status DBImpl::RenameTempFileToOptionsFile(const std::string& file_name) {
#ifndef ROCKSDB_LITE
  Status s;

  uint64_t options_file_number = versions_->NewFileNumber();
  std::string options_file_name =
      OptionsFileName(GetName(), options_file_number);
  // Retry if the file name happen to conflict with an existing one.
  s = GetEnv()->RenameFile(file_name, options_file_name);
  if (s.ok()) {
    InstrumentedMutexLock l(&mutex_);
    versions_->options_file_number_ = options_file_number;
  }

  if (0 == disable_delete_obsolete_files_) {
    // TODO: Should we check for errors here?
    DeleteObsoleteOptionsFiles().PermitUncheckedError();
  }
  return s;
#else
  (void)file_name;
  return Status::OK();
#endif  // !ROCKSDB_LITE
}

#ifdef ROCKSDB_USING_THREAD_STATUS

void DBImpl::NewThreadStatusCfInfo(ColumnFamilyData* cfd) const {
  if (immutable_db_options_.enable_thread_tracking) {
    ThreadStatusUtil::NewColumnFamilyInfo(this, cfd, cfd->GetName(),
                                          cfd->ioptions()->env);
  }
}

void DBImpl::EraseThreadStatusCfInfo(ColumnFamilyData* cfd) const {
  if (immutable_db_options_.enable_thread_tracking) {
    ThreadStatusUtil::EraseColumnFamilyInfo(cfd);
  }
}

void DBImpl::EraseThreadStatusDbInfo() const {
  if (immutable_db_options_.enable_thread_tracking) {
    ThreadStatusUtil::EraseDatabaseInfo(this);
  }
}

#else
void DBImpl::NewThreadStatusCfInfo(ColumnFamilyData* /*cfd*/) const {}

void DBImpl::EraseThreadStatusCfInfo(ColumnFamilyData* /*cfd*/) const {}

void DBImpl::EraseThreadStatusDbInfo() const {}
#endif  // ROCKSDB_USING_THREAD_STATUS

//
// A global method that can dump out the build version
void DumpRocksDBBuildVersion(Logger* log) {
#if !defined(IOS_CROSS_COMPILE)
  // if we compile with Xcode, we don't run build_detect_version, so we don't
  // generate util/build_version.cc
  ROCKS_LOG_HEADER(log, "RocksDB version: %d.%d.%d\n", ROCKSDB_MAJOR,
                   ROCKSDB_MINOR, ROCKSDB_PATCH);
  ROCKS_LOG_HEADER(log, "Git sha %s", rocksdb_build_git_sha);
  ROCKS_LOG_HEADER(log, "Compile date %s", rocksdb_build_compile_date);
#else
  (void)log;  // ignore "-Wunused-parameter"
#endif
}

#ifndef ROCKSDB_LITE
SequenceNumber DBImpl::GetEarliestMemTableSequenceNumber(SuperVersion* sv,
                                                         bool include_history) {
  // Find the earliest sequence number that we know we can rely on reading
  // from the memtable without needing to check sst files.
  SequenceNumber earliest_seq =
      sv->imm->GetEarliestSequenceNumber(include_history);
  if (earliest_seq == kMaxSequenceNumber) {
    earliest_seq = sv->mem->GetEarliestSequenceNumber();
  }
  assert(sv->mem->GetEarliestSequenceNumber() >= earliest_seq);

  return earliest_seq;
}
#endif  // ROCKSDB_LITE

#ifndef ROCKSDB_LITE
Status DBImpl::GetLatestSequenceForKey(SuperVersion* sv, const Slice& key,
                                       bool cache_only,
                                       SequenceNumber lower_bound_seq,
                                       SequenceNumber* seq,
                                       bool* found_record_for_key,
                                       bool* is_blob_index) {
  Status s;
  MergeContext merge_context;
  SequenceNumber max_covering_tombstone_seq = 0;

  ReadOptions read_options;
  SequenceNumber current_seq = versions_->LastSequence();
  LookupKey lkey(key, current_seq);

  *seq = kMaxSequenceNumber;
  *found_record_for_key = false;

  // Check if there is a record for this key in the latest memtable
  sv->mem->Get(lkey, nullptr, nullptr, &s, &merge_context,
               &max_covering_tombstone_seq, seq, read_options,
               nullptr /*read_callback*/, is_blob_index);

  if (!(s.ok() || s.IsNotFound() || s.IsMergeInProgress())) {
    // unexpected error reading memtable.
    ROCKS_LOG_ERROR(immutable_db_options_.info_log,
                    "Unexpected status returned from MemTable::Get: %s\n",
                    s.ToString().c_str());

    return s;
  }

  if (*seq != kMaxSequenceNumber) {
    // Found a sequence number, no need to check immutable memtables
    *found_record_for_key = true;
    return Status::OK();
  }

  SequenceNumber lower_bound_in_mem = sv->mem->GetEarliestSequenceNumber();
  if (lower_bound_in_mem != kMaxSequenceNumber &&
      lower_bound_in_mem < lower_bound_seq) {
    *found_record_for_key = false;
    return Status::OK();
  }

  // Check if there is a record for this key in the immutable memtables
  sv->imm->Get(lkey, nullptr, nullptr, &s, &merge_context,
               &max_covering_tombstone_seq, seq, read_options,
               nullptr /*read_callback*/, is_blob_index);

  if (!(s.ok() || s.IsNotFound() || s.IsMergeInProgress())) {
    // unexpected error reading memtable.
    ROCKS_LOG_ERROR(immutable_db_options_.info_log,
                    "Unexpected status returned from MemTableList::Get: %s\n",
                    s.ToString().c_str());

    return s;
  }

  if (*seq != kMaxSequenceNumber) {
    // Found a sequence number, no need to check memtable history
    *found_record_for_key = true;
    return Status::OK();
  }

  SequenceNumber lower_bound_in_imm = sv->imm->GetEarliestSequenceNumber();
  if (lower_bound_in_imm != kMaxSequenceNumber &&
      lower_bound_in_imm < lower_bound_seq) {
    *found_record_for_key = false;
    return Status::OK();
  }

  // Check if there is a record for this key in the immutable memtables
  sv->imm->GetFromHistory(lkey, nullptr, nullptr, &s, &merge_context,
                          &max_covering_tombstone_seq, seq, read_options,
                          is_blob_index);

  if (!(s.ok() || s.IsNotFound() || s.IsMergeInProgress())) {
    // unexpected error reading memtable.
    ROCKS_LOG_ERROR(
        immutable_db_options_.info_log,
        "Unexpected status returned from MemTableList::GetFromHistory: %s\n",
        s.ToString().c_str());

    return s;
  }

  if (*seq != kMaxSequenceNumber) {
    // Found a sequence number, no need to check SST files
    *found_record_for_key = true;
    return Status::OK();
  }

  // We could do a sv->imm->GetEarliestSequenceNumber(/*include_history*/ true)
  // check here to skip the history if possible. But currently the caller
  // already does that. Maybe we should move the logic here later.

  // TODO(agiardullo): possible optimization: consider checking cached
  // SST files if cache_only=true?
  if (!cache_only) {
    // Check tables
    sv->current->Get(read_options, lkey, nullptr, nullptr, &s, &merge_context,
                     &max_covering_tombstone_seq, nullptr /* value_found */,
                     found_record_for_key, seq, nullptr /*read_callback*/,
                     is_blob_index);

    if (!(s.ok() || s.IsNotFound() || s.IsMergeInProgress())) {
      // unexpected error reading SST files
      ROCKS_LOG_ERROR(immutable_db_options_.info_log,
                      "Unexpected status returned from Version::Get: %s\n",
                      s.ToString().c_str());
    }
  }

  return s;
}

Status DBImpl::IngestExternalFile(
    ColumnFamilyHandle* column_family,
    const std::vector<std::string>& external_files,
    const IngestExternalFileOptions& ingestion_options) {
  IngestExternalFileArg arg;
  arg.column_family = column_family;
  arg.external_files = external_files;
  arg.options = ingestion_options;
  return IngestExternalFiles({arg});
}

Status DBImpl::IngestExternalFiles(
    const std::vector<IngestExternalFileArg>& args) {
  if (args.empty()) {
    return Status::InvalidArgument("ingestion arg list is empty");
  }
  {
    std::unordered_set<ColumnFamilyHandle*> unique_cfhs;
    for (const auto& arg : args) {
      if (arg.column_family == nullptr) {
        return Status::InvalidArgument("column family handle is null");
      } else if (unique_cfhs.count(arg.column_family) > 0) {
        return Status::InvalidArgument(
            "ingestion args have duplicate column families");
      }
      unique_cfhs.insert(arg.column_family);
    }
  }
  // Ingest multiple external SST files atomically.
  size_t num_cfs = args.size();
  for (size_t i = 0; i != num_cfs; ++i) {
    if (args[i].external_files.empty()) {
      char err_msg[128] = {0};
      snprintf(err_msg, 128, "external_files[%zu] is empty", i);
      return Status::InvalidArgument(err_msg);
    }
  }
  for (const auto& arg : args) {
    const IngestExternalFileOptions& ingest_opts = arg.options;
    if (ingest_opts.ingest_behind &&
        !immutable_db_options_.allow_ingest_behind) {
      return Status::InvalidArgument(
          "can't ingest_behind file in DB with allow_ingest_behind=false");
    }
  }

  // TODO (yanqin) maybe handle the case in which column_families have
  // duplicates
  std::unique_ptr<std::list<uint64_t>::iterator> pending_output_elem;
  size_t total = 0;
  for (const auto& arg : args) {
    total += arg.external_files.size();
  }
  uint64_t next_file_number = 0;
  Status status = ReserveFileNumbersBeforeIngestion(
      static_cast<ColumnFamilyHandleImpl*>(args[0].column_family)->cfd(), total,
      pending_output_elem, &next_file_number);
  if (!status.ok()) {
    InstrumentedMutexLock l(&mutex_);
    ReleaseFileNumberFromPendingOutputs(pending_output_elem);
    return status;
  }

  std::vector<ExternalSstFileIngestionJob> ingestion_jobs;
  for (const auto& arg : args) {
    auto* cfd = static_cast<ColumnFamilyHandleImpl*>(arg.column_family)->cfd();
    ingestion_jobs.emplace_back(
        env_, versions_.get(), cfd, immutable_db_options_, file_options_,
        &snapshots_, arg.options, &directories_, &event_logger_, io_tracer_);
  }
  std::vector<std::pair<bool, Status>> exec_results;
  for (size_t i = 0; i != num_cfs; ++i) {
    exec_results.emplace_back(false, Status::OK());
  }
  // TODO(yanqin) maybe make jobs run in parallel
  uint64_t start_file_number = next_file_number;
  for (size_t i = 1; i != num_cfs; ++i) {
    start_file_number += args[i - 1].external_files.size();
    auto* cfd =
        static_cast<ColumnFamilyHandleImpl*>(args[i].column_family)->cfd();
    SuperVersion* super_version = cfd->GetReferencedSuperVersion(this);
    exec_results[i].second = ingestion_jobs[i].Prepare(
        args[i].external_files, args[i].files_checksums,
        args[i].files_checksum_func_names, start_file_number, super_version);
    exec_results[i].first = true;
    CleanupSuperVersion(super_version);
  }
  TEST_SYNC_POINT("DBImpl::IngestExternalFiles:BeforeLastJobPrepare:0");
  TEST_SYNC_POINT("DBImpl::IngestExternalFiles:BeforeLastJobPrepare:1");
  {
    auto* cfd =
        static_cast<ColumnFamilyHandleImpl*>(args[0].column_family)->cfd();
    SuperVersion* super_version = cfd->GetReferencedSuperVersion(this);
    exec_results[0].second = ingestion_jobs[0].Prepare(
        args[0].external_files, args[0].files_checksums,
        args[0].files_checksum_func_names, next_file_number, super_version);
    exec_results[0].first = true;
    CleanupSuperVersion(super_version);
  }
  for (const auto& exec_result : exec_results) {
    if (!exec_result.second.ok()) {
      status = exec_result.second;
      break;
    }
  }
  if (!status.ok()) {
    for (size_t i = 0; i != num_cfs; ++i) {
      if (exec_results[i].first) {
        ingestion_jobs[i].Cleanup(status);
      }
    }
    InstrumentedMutexLock l(&mutex_);
    ReleaseFileNumberFromPendingOutputs(pending_output_elem);
    return status;
  }

  std::vector<SuperVersionContext> sv_ctxs;
  for (size_t i = 0; i != num_cfs; ++i) {
    sv_ctxs.emplace_back(true /* create_superversion */);
  }
  TEST_SYNC_POINT("DBImpl::IngestExternalFiles:BeforeJobsRun:0");
  TEST_SYNC_POINT("DBImpl::IngestExternalFiles:BeforeJobsRun:1");
  TEST_SYNC_POINT("DBImpl::AddFile:Start");
  {
    InstrumentedMutexLock l(&mutex_);
    TEST_SYNC_POINT("DBImpl::AddFile:MutexLock");

    // Stop writes to the DB by entering both write threads
    WriteThread::Writer w;
    write_thread_.EnterUnbatched(&w, &mutex_);
    WriteThread::Writer nonmem_w;
    if (two_write_queues_) {
      nonmem_write_thread_.EnterUnbatched(&nonmem_w, &mutex_);
    }

    // When unordered_write is enabled, the keys are writing to memtable in an
    // unordered way. If the ingestion job checks memtable key range before the
    // key landing in memtable, the ingestion job may skip the necessary
    // memtable flush.
    // So wait here to ensure there is no pending write to memtable.
    WaitForPendingWrites();

    num_running_ingest_file_ += static_cast<int>(num_cfs);
    TEST_SYNC_POINT("DBImpl::IngestExternalFile:AfterIncIngestFileCounter");

    bool at_least_one_cf_need_flush = false;
    std::vector<bool> need_flush(num_cfs, false);
    for (size_t i = 0; i != num_cfs; ++i) {
      auto* cfd =
          static_cast<ColumnFamilyHandleImpl*>(args[i].column_family)->cfd();
      if (cfd->IsDropped()) {
        // TODO (yanqin) investigate whether we should abort ingestion or
        // proceed with other non-dropped column families.
        status = Status::InvalidArgument(
            "cannot ingest an external file into a dropped CF");
        break;
      }
      bool tmp = false;
      status = ingestion_jobs[i].NeedsFlush(&tmp, cfd->GetSuperVersion());
      need_flush[i] = tmp;
      at_least_one_cf_need_flush = (at_least_one_cf_need_flush || tmp);
      if (!status.ok()) {
        break;
      }
    }
    TEST_SYNC_POINT_CALLBACK("DBImpl::IngestExternalFile:NeedFlush",
                             &at_least_one_cf_need_flush);

    if (status.ok() && at_least_one_cf_need_flush) {
      FlushOptions flush_opts;
      flush_opts.allow_write_stall = true;
      if (immutable_db_options_.atomic_flush) {
        autovector<ColumnFamilyData*> cfds_to_flush;
        SelectColumnFamiliesForAtomicFlush(&cfds_to_flush);
        mutex_.Unlock();
        status = AtomicFlushMemTables(cfds_to_flush, flush_opts,
                                      FlushReason::kExternalFileIngestion,
                                      true /* writes_stopped */);
        mutex_.Lock();
      } else {
        for (size_t i = 0; i != num_cfs; ++i) {
          if (need_flush[i]) {
            mutex_.Unlock();
            auto* cfd =
                static_cast<ColumnFamilyHandleImpl*>(args[i].column_family)
                    ->cfd();
            status = FlushMemTable(cfd, flush_opts,
                                   FlushReason::kExternalFileIngestion,
                                   true /* writes_stopped */);
            mutex_.Lock();
            if (!status.ok()) {
              break;
            }
          }
        }
      }
    }
    // Run ingestion jobs.
    if (status.ok()) {
      for (size_t i = 0; i != num_cfs; ++i) {
        status = ingestion_jobs[i].Run();
        if (!status.ok()) {
          break;
        }
      }
    }
    if (status.ok()) {
      int consumed_seqno_count =
          ingestion_jobs[0].ConsumedSequenceNumbersCount();
#ifndef NDEBUG
      for (size_t i = 1; i != num_cfs; ++i) {
        assert(!!consumed_seqno_count ==
               !!ingestion_jobs[i].ConsumedSequenceNumbersCount());
        consumed_seqno_count +=
            ingestion_jobs[i].ConsumedSequenceNumbersCount();
      }
#endif
      if (consumed_seqno_count > 0) {
        const SequenceNumber last_seqno = versions_->LastSequence();
        versions_->SetLastAllocatedSequence(last_seqno + consumed_seqno_count);
        versions_->SetLastPublishedSequence(last_seqno + consumed_seqno_count);
        versions_->SetLastSequence(last_seqno + consumed_seqno_count);
      }
      autovector<ColumnFamilyData*> cfds_to_commit;
      autovector<const MutableCFOptions*> mutable_cf_options_list;
      autovector<autovector<VersionEdit*>> edit_lists;
      uint32_t num_entries = 0;
      for (size_t i = 0; i != num_cfs; ++i) {
        auto* cfd =
            static_cast<ColumnFamilyHandleImpl*>(args[i].column_family)->cfd();
        if (cfd->IsDropped()) {
          continue;
        }
        cfds_to_commit.push_back(cfd);
        mutable_cf_options_list.push_back(cfd->GetLatestMutableCFOptions());
        autovector<VersionEdit*> edit_list;
        edit_list.push_back(ingestion_jobs[i].edit());
        edit_lists.push_back(edit_list);
        ++num_entries;
      }
      // Mark the version edits as an atomic group if the number of version
      // edits exceeds 1.
      if (cfds_to_commit.size() > 1) {
        for (auto& edits : edit_lists) {
          assert(edits.size() == 1);
          edits[0]->MarkAtomicGroup(--num_entries);
        }
        assert(0 == num_entries);
      }
      status =
          versions_->LogAndApply(cfds_to_commit, mutable_cf_options_list,
                                 edit_lists, &mutex_, directories_.GetDbDir());
    }

    if (status.ok()) {
      for (size_t i = 0; i != num_cfs; ++i) {
        auto* cfd =
            static_cast<ColumnFamilyHandleImpl*>(args[i].column_family)->cfd();
        if (!cfd->IsDropped()) {
          InstallSuperVersionAndScheduleWork(cfd, &sv_ctxs[i],
                                             *cfd->GetLatestMutableCFOptions());
#ifndef NDEBUG
          if (0 == i && num_cfs > 1) {
            TEST_SYNC_POINT(
                "DBImpl::IngestExternalFiles:InstallSVForFirstCF:0");
            TEST_SYNC_POINT(
                "DBImpl::IngestExternalFiles:InstallSVForFirstCF:1");
          }
#endif  // !NDEBUG
        }
      }
    } else if (versions_->io_status().IsIOError()) {
      // Error while writing to MANIFEST.
      // In fact, versions_->io_status() can also be the result of renaming
      // CURRENT file. With current code, it's just difficult to tell. So just
      // be pessimistic and try write to a new MANIFEST.
      // TODO: distinguish between MANIFEST write and CURRENT renaming
      const IOStatus& io_s = versions_->io_status();
<<<<<<< HEAD
      error_handler_.SetBGError(io_s, BackgroundErrorReason::kManifestWrite);
=======
      // Should handle return error?
      error_handler_.SetBGError(io_s, BackgroundErrorReason::kManifestWrite)
          .PermitUncheckedError();
>>>>>>> ed431616
    }

    // Resume writes to the DB
    if (two_write_queues_) {
      nonmem_write_thread_.ExitUnbatched(&nonmem_w);
    }
    write_thread_.ExitUnbatched(&w);

    if (status.ok()) {
      for (auto& job : ingestion_jobs) {
        job.UpdateStats();
      }
    }
    ReleaseFileNumberFromPendingOutputs(pending_output_elem);
    num_running_ingest_file_ -= static_cast<int>(num_cfs);
    if (0 == num_running_ingest_file_) {
      bg_cv_.SignalAll();
    }
    TEST_SYNC_POINT("DBImpl::AddFile:MutexUnlock");
  }
  // mutex_ is unlocked here

  // Cleanup
  for (size_t i = 0; i != num_cfs; ++i) {
    sv_ctxs[i].Clean();
    // This may rollback jobs that have completed successfully. This is
    // intended for atomicity.
    ingestion_jobs[i].Cleanup(status);
  }
  if (status.ok()) {
    for (size_t i = 0; i != num_cfs; ++i) {
      auto* cfd =
          static_cast<ColumnFamilyHandleImpl*>(args[i].column_family)->cfd();
      if (!cfd->IsDropped()) {
        NotifyOnExternalFileIngested(cfd, ingestion_jobs[i]);
      }
    }
  }
  return status;
}

Status DBImpl::CreateColumnFamilyWithImport(
    const ColumnFamilyOptions& options, const std::string& column_family_name,
    const ImportColumnFamilyOptions& import_options,
    const ExportImportFilesMetaData& metadata, ColumnFamilyHandle** handle) {
  assert(handle != nullptr);
  assert(*handle == nullptr);
  std::string cf_comparator_name = options.comparator->Name();
  if (cf_comparator_name != metadata.db_comparator_name) {
    return Status::InvalidArgument("Comparator name mismatch");
  }

  // Create column family.
  auto status = CreateColumnFamily(options, column_family_name, handle);
  if (!status.ok()) {
    return status;
  }

  // Import sst files from metadata.
  auto cfh = static_cast_with_check<ColumnFamilyHandleImpl>(*handle);
  auto cfd = cfh->cfd();
  ImportColumnFamilyJob import_job(env_, versions_.get(), cfd,
                                   immutable_db_options_, file_options_,
                                   import_options, metadata.files, io_tracer_);

  SuperVersionContext dummy_sv_ctx(/* create_superversion */ true);
  VersionEdit dummy_edit;
  uint64_t next_file_number = 0;
  std::unique_ptr<std::list<uint64_t>::iterator> pending_output_elem;
  {
    // Lock db mutex
    InstrumentedMutexLock l(&mutex_);
    if (error_handler_.IsDBStopped()) {
      // Don't import files when there is a bg_error
      status = error_handler_.GetBGError();
    }

    // Make sure that bg cleanup wont delete the files that we are importing
    pending_output_elem.reset(new std::list<uint64_t>::iterator(
        CaptureCurrentFileNumberInPendingOutputs()));

    if (status.ok()) {
      // If crash happen after a hard link established, Recover function may
      // reuse the file number that has already assigned to the internal file,
      // and this will overwrite the external file. To protect the external
      // file, we have to make sure the file number will never being reused.
      next_file_number = versions_->FetchAddFileNumber(metadata.files.size());
      auto cf_options = cfd->GetLatestMutableCFOptions();
      status = versions_->LogAndApply(cfd, *cf_options, &dummy_edit, &mutex_,
                                      directories_.GetDbDir());
      if (status.ok()) {
        InstallSuperVersionAndScheduleWork(cfd, &dummy_sv_ctx, *cf_options);
      }
    }
  }
  dummy_sv_ctx.Clean();

  if (status.ok()) {
    SuperVersion* sv = cfd->GetReferencedSuperVersion(this);
    status = import_job.Prepare(next_file_number, sv);
    CleanupSuperVersion(sv);
  }

  if (status.ok()) {
    SuperVersionContext sv_context(true /*create_superversion*/);
    {
      // Lock db mutex
      InstrumentedMutexLock l(&mutex_);

      // Stop writes to the DB by entering both write threads
      WriteThread::Writer w;
      write_thread_.EnterUnbatched(&w, &mutex_);
      WriteThread::Writer nonmem_w;
      if (two_write_queues_) {
        nonmem_write_thread_.EnterUnbatched(&nonmem_w, &mutex_);
      }

      num_running_ingest_file_++;
      assert(!cfd->IsDropped());
      status = import_job.Run();

      // Install job edit [Mutex will be unlocked here]
      if (status.ok()) {
        auto cf_options = cfd->GetLatestMutableCFOptions();
        status = versions_->LogAndApply(cfd, *cf_options, import_job.edit(),
                                        &mutex_, directories_.GetDbDir());
        if (status.ok()) {
          InstallSuperVersionAndScheduleWork(cfd, &sv_context, *cf_options);
        }
      }

      // Resume writes to the DB
      if (two_write_queues_) {
        nonmem_write_thread_.ExitUnbatched(&nonmem_w);
      }
      write_thread_.ExitUnbatched(&w);

      num_running_ingest_file_--;
      if (num_running_ingest_file_ == 0) {
        bg_cv_.SignalAll();
      }
    }
    // mutex_ is unlocked here

    sv_context.Clean();
  }

  {
    InstrumentedMutexLock l(&mutex_);
    ReleaseFileNumberFromPendingOutputs(pending_output_elem);
  }

  import_job.Cleanup(status);
  if (!status.ok()) {
    Status temp_s = DropColumnFamily(*handle);
    if (!temp_s.ok()) {
      ROCKS_LOG_ERROR(immutable_db_options_.info_log,
                      "DropColumnFamily failed with error %s",
                      temp_s.ToString().c_str());
    }
    // Always returns Status::OK()
    temp_s = DestroyColumnFamilyHandle(*handle);
    assert(temp_s.ok());
    *handle = nullptr;
  }
  return status;
}

Status DBImpl::VerifyFileChecksums(const ReadOptions& read_options) {
  return VerifyChecksumInternal(read_options, /*use_file_checksum=*/true);
}

Status DBImpl::VerifyChecksum(const ReadOptions& read_options) {
  return VerifyChecksumInternal(read_options, /*use_file_checksum=*/false);
}

Status DBImpl::VerifyChecksumInternal(const ReadOptions& read_options,
                                      bool use_file_checksum) {
  Status s;

  if (use_file_checksum) {
    FileChecksumGenFactory* const file_checksum_gen_factory =
        immutable_db_options_.file_checksum_gen_factory.get();
    if (!file_checksum_gen_factory) {
      s = Status::InvalidArgument(
          "Cannot verify file checksum if options.file_checksum_gen_factory is "
          "null");
      return s;
    }
  }

  std::vector<ColumnFamilyData*> cfd_list;
  {
    InstrumentedMutexLock l(&mutex_);
    for (auto cfd : *versions_->GetColumnFamilySet()) {
      if (!cfd->IsDropped() && cfd->initialized()) {
        cfd->Ref();
        cfd_list.push_back(cfd);
      }
    }
  }
  std::vector<SuperVersion*> sv_list;
  for (auto cfd : cfd_list) {
    sv_list.push_back(cfd->GetReferencedSuperVersion(this));
  }

  for (auto& sv : sv_list) {
    VersionStorageInfo* vstorage = sv->current->storage_info();
    ColumnFamilyData* cfd = sv->current->cfd();
    Options opts;
    if (!use_file_checksum) {
      InstrumentedMutexLock l(&mutex_);
      opts = Options(BuildDBOptions(immutable_db_options_, mutable_db_options_),
                     cfd->GetLatestCFOptions());
    }
    for (int i = 0; i < vstorage->num_non_empty_levels() && s.ok(); i++) {
      for (size_t j = 0; j < vstorage->LevelFilesBrief(i).num_files && s.ok();
           j++) {
        const auto& fd_with_krange = vstorage->LevelFilesBrief(i).files[j];
        const auto& fd = fd_with_krange.fd;
        std::string fname = TableFileName(cfd->ioptions()->cf_paths,
                                          fd.GetNumber(), fd.GetPathId());
        if (use_file_checksum) {
          const FileMetaData* fmeta = fd_with_krange.file_metadata;
          assert(fmeta);
          s = VerifySstFileChecksum(*fmeta, fname, read_options);
        } else {
          s = ROCKSDB_NAMESPACE::VerifySstFileChecksum(opts, file_options_,
                                                       read_options, fname);
        }
      }
    }
    if (!s.ok()) {
      break;
    }
  }
  bool defer_purge =
          immutable_db_options().avoid_unnecessary_blocking_io;
  {
    InstrumentedMutexLock l(&mutex_);
    for (auto sv : sv_list) {
      if (sv && sv->Unref()) {
        sv->Cleanup();
        if (defer_purge) {
          AddSuperVersionsToFreeQueue(sv);
        } else {
          delete sv;
        }
      }
    }
    if (defer_purge) {
      SchedulePurge();
    }
    for (auto cfd : cfd_list) {
      cfd->UnrefAndTryDelete();
    }
  }
  return s;
}

Status DBImpl::VerifySstFileChecksum(const FileMetaData& fmeta,
                                     const std::string& fname,
                                     const ReadOptions& read_options) {
  Status s;
  if (fmeta.file_checksum == kUnknownFileChecksum) {
    return s;
  }
  std::string file_checksum;
  std::string func_name;
  s = ROCKSDB_NAMESPACE::GenerateOneFileChecksum(
      fs_.get(), fname, immutable_db_options_.file_checksum_gen_factory.get(),
      fmeta.file_checksum_func_name, &file_checksum, &func_name,
      read_options.readahead_size, immutable_db_options_.allow_mmap_reads,
      io_tracer_);
  if (s.ok()) {
    assert(fmeta.file_checksum_func_name == func_name);
    if (file_checksum != fmeta.file_checksum) {
      std::ostringstream oss;
      oss << fname << " file checksum mismatch, ";
      oss << "expecting " << Slice(fmeta.file_checksum).ToString(/*hex=*/true);
      oss << ", but actual " << Slice(file_checksum).ToString(/*hex=*/true);
      s = Status::Corruption(oss.str());
      TEST_SYNC_POINT_CALLBACK("DBImpl::VerifySstFileChecksum:mismatch", &s);
    }
  }
  return s;
}

void DBImpl::NotifyOnExternalFileIngested(
    ColumnFamilyData* cfd, const ExternalSstFileIngestionJob& ingestion_job) {
  if (immutable_db_options_.listeners.empty()) {
    return;
  }

  for (const IngestedFileInfo& f : ingestion_job.files_to_ingest()) {
    ExternalFileIngestionInfo info;
    info.cf_name = cfd->GetName();
    info.external_file_path = f.external_file_path;
    info.internal_file_path = f.internal_file_path;
    info.global_seqno = f.assigned_seqno;
    info.table_properties = f.table_properties;
    for (auto listener : immutable_db_options_.listeners) {
      listener->OnExternalFileIngested(this, info);
    }
  }
}

void DBImpl::WaitForIngestFile() {
  mutex_.AssertHeld();
  while (num_running_ingest_file_ > 0) {
    bg_cv_.Wait();
  }
}

Status DBImpl::StartTrace(const TraceOptions& trace_options,
                          std::unique_ptr<TraceWriter>&& trace_writer) {
  InstrumentedMutexLock lock(&trace_mutex_);
  tracer_.reset(new Tracer(env_, trace_options, std::move(trace_writer)));
  return Status::OK();
}

Status DBImpl::EndTrace() {
  InstrumentedMutexLock lock(&trace_mutex_);
  Status s;
  if (tracer_ != nullptr) {
    s = tracer_->Close();
    tracer_.reset();
  } else {
    return Status::IOError("No trace file to close");
  }
  return s;
}

Status DBImpl::StartBlockCacheTrace(
    const TraceOptions& trace_options,
    std::unique_ptr<TraceWriter>&& trace_writer) {
  return block_cache_tracer_.StartTrace(env_, trace_options,
                                        std::move(trace_writer));
}

Status DBImpl::EndBlockCacheTrace() {
  block_cache_tracer_.EndTrace();
  return Status::OK();
}

Status DBImpl::TraceIteratorSeek(const uint32_t& cf_id, const Slice& key) {
  Status s;
  if (tracer_) {
    InstrumentedMutexLock lock(&trace_mutex_);
    if (tracer_) {
      s = tracer_->IteratorSeek(cf_id, key);
    }
  }
  return s;
}

Status DBImpl::TraceIteratorSeekForPrev(const uint32_t& cf_id,
                                        const Slice& key) {
  Status s;
  if (tracer_) {
    InstrumentedMutexLock lock(&trace_mutex_);
    if (tracer_) {
      s = tracer_->IteratorSeekForPrev(cf_id, key);
    }
  }
  return s;
}

Status DBImpl::ReserveFileNumbersBeforeIngestion(
    ColumnFamilyData* cfd, uint64_t num,
    std::unique_ptr<std::list<uint64_t>::iterator>& pending_output_elem,
    uint64_t* next_file_number) {
  Status s;
  SuperVersionContext dummy_sv_ctx(true /* create_superversion */);
  assert(nullptr != next_file_number);
  InstrumentedMutexLock l(&mutex_);
  if (error_handler_.IsDBStopped()) {
    // Do not ingest files when there is a bg_error
    return error_handler_.GetBGError();
  }
  pending_output_elem.reset(new std::list<uint64_t>::iterator(
      CaptureCurrentFileNumberInPendingOutputs()));
  *next_file_number = versions_->FetchAddFileNumber(static_cast<uint64_t>(num));
  auto cf_options = cfd->GetLatestMutableCFOptions();
  VersionEdit dummy_edit;
  // If crash happen after a hard link established, Recover function may
  // reuse the file number that has already assigned to the internal file,
  // and this will overwrite the external file. To protect the external
  // file, we have to make sure the file number will never being reused.
  s = versions_->LogAndApply(cfd, *cf_options, &dummy_edit, &mutex_,
                             directories_.GetDbDir());
  if (s.ok()) {
    InstallSuperVersionAndScheduleWork(cfd, &dummy_sv_ctx, *cf_options);
  }
  dummy_sv_ctx.Clean();
  return s;
}

Status DBImpl::GetCreationTimeOfOldestFile(uint64_t* creation_time) {
  if (mutable_db_options_.max_open_files == -1) {
    uint64_t oldest_time = port::kMaxUint64;
    for (auto cfd : *versions_->GetColumnFamilySet()) {
      if (!cfd->IsDropped()) {
        uint64_t ctime;
        {
          SuperVersion* sv = GetAndRefSuperVersion(cfd);
          Version* version = sv->current;
          version->GetCreationTimeOfOldestFile(&ctime);
          ReturnAndCleanupSuperVersion(cfd, sv);
        }

        if (ctime < oldest_time) {
          oldest_time = ctime;
        }
        if (oldest_time == 0) {
          break;
        }
      }
    }
    *creation_time = oldest_time;
    return Status::OK();
  } else {
    return Status::NotSupported("This API only works if max_open_files = -1");
  }
}
#endif  // ROCKSDB_LITE

}  // namespace ROCKSDB_NAMESPACE<|MERGE_RESOLUTION|>--- conflicted
+++ resolved
@@ -152,11 +152,7 @@
       own_info_log_(options.info_log == nullptr),
       initial_db_options_(SanitizeOptions(dbname, options)),
       env_(initial_db_options_.env),
-<<<<<<< HEAD
-      fs_(initial_db_options_.env->GetFileSystem()),
-=======
       io_tracer_(std::make_shared<IOTracer>()),
->>>>>>> ed431616
       immutable_db_options_(initial_db_options_),
       fs_(immutable_db_options_.fs, io_tracer_),
       mutable_db_options_(initial_db_options_),
@@ -342,12 +338,8 @@
       // whether there are flush jobs with non-empty data to flush, triggering
       // appends to MANIFEST.
       VersionEdit edit;
-<<<<<<< HEAD
-      auto cfh = reinterpret_cast<ColumnFamilyHandleImpl*>(default_cf_handle_);
-=======
       auto cfh =
           static_cast_with_check<ColumnFamilyHandleImpl>(default_cf_handle_);
->>>>>>> ed431616
       assert(cfh);
       ColumnFamilyData* cfd = cfh->cfd();
       const MutableCFOptions& cf_opts = *cfd->GetLatestMutableCFOptions();
@@ -416,11 +408,7 @@
     // during previous error handling.
     if (file_deletion_disabled) {
       // Always return ok
-<<<<<<< HEAD
-      EnableFileDeletions(/*force=*/true);
-=======
       s = EnableFileDeletions(/*force=*/true);
->>>>>>> ed431616
     }
     ROCKS_LOG_INFO(immutable_db_options_.info_log, "Successfully resumed DB");
   }
@@ -1360,18 +1348,12 @@
   }
 }
 
-<<<<<<< HEAD
-InternalIterator* DBImpl::NewInternalIterator(
-    Arena* arena, RangeDelAggregator* range_del_agg, SequenceNumber sequence,
-    ColumnFamilyHandle* column_family, bool allow_unprepared_value) {
-=======
 InternalIterator* DBImpl::NewInternalIterator(const ReadOptions& read_options,
                                               Arena* arena,
                                               RangeDelAggregator* range_del_agg,
                                               SequenceNumber sequence,
                                               ColumnFamilyHandle* column_family,
                                               bool allow_unprepared_value) {
->>>>>>> ed431616
   ColumnFamilyData* cfd;
   if (column_family == nullptr) {
     cfd = default_cf_handle_->cfd();
@@ -1383,14 +1365,8 @@
   mutex_.Lock();
   SuperVersion* super_version = cfd->GetSuperVersion()->Ref();
   mutex_.Unlock();
-<<<<<<< HEAD
-  ReadOptions roptions;
-  return NewInternalIterator(roptions, cfd, super_version, arena, range_del_agg,
-                             sequence, allow_unprepared_value);
-=======
   return NewInternalIterator(read_options, cfd, super_version, arena,
                              range_del_agg, sequence, allow_unprepared_value);
->>>>>>> ed431616
 }
 
 void DBImpl::SchedulePurge() {
@@ -1604,16 +1580,6 @@
   assert(get_impl_options.value != nullptr ||
          get_impl_options.merge_operands != nullptr);
 
-<<<<<<< HEAD
-#ifndef NDEBUG
-  assert(get_impl_options.column_family);
-  ColumnFamilyHandle* cf = get_impl_options.column_family;
-  const Comparator* const ucmp = cf->GetComparator();
-  assert(ucmp);
-  if (ucmp->timestamp_size() > 0) {
-    assert(read_options.timestamp);
-    assert(read_options.timestamp->size() == ucmp->timestamp_size());
-=======
   assert(get_impl_options.column_family);
   const Comparator* ucmp = get_impl_options.column_family->GetComparator();
   assert(ucmp);
@@ -1624,7 +1590,6 @@
   if (ts_sz > 0) {
     assert(read_options.timestamp);
     assert(read_options.timestamp->size() == ts_sz);
->>>>>>> ed431616
   } else {
     assert(!read_options.timestamp);
   }
@@ -1716,12 +1681,6 @@
   bool skip_memtable = (read_options.read_tier == kPersistedTier &&
                         has_unpersisted_data_.load(std::memory_order_relaxed));
   bool done = false;
-<<<<<<< HEAD
-  const Comparator* comparator =
-      get_impl_options.column_family->GetComparator();
-  size_t ts_sz = comparator->timestamp_size();
-=======
->>>>>>> ed431616
   std::string* timestamp = ts_sz > 0 ? get_impl_options.timestamp : nullptr;
   if (!skip_memtable) {
     // Get value associated with key
@@ -1892,8 +1851,6 @@
   size_t num_found = 0;
   size_t keys_read;
   uint64_t curr_value_size = 0;
-<<<<<<< HEAD
-=======
 
   GetWithTimestampReadCallback timestamp_read_callback(0);
   ReadCallback* read_callback = nullptr;
@@ -1902,7 +1859,6 @@
     read_callback = &timestamp_read_callback;
   }
 
->>>>>>> ed431616
   for (keys_read = 0; keys_read < num_keys; ++keys_read) {
     merge_context.Clear();
     Status& s = stat_list[keys_read];
@@ -1923,14 +1879,6 @@
     bool done = false;
     if (!skip_memtable) {
       if (super_version->mem->Get(lkey, value, timestamp, &s, &merge_context,
-<<<<<<< HEAD
-                                  &max_covering_tombstone_seq, read_options)) {
-        done = true;
-        RecordTick(stats_, MEMTABLE_HIT);
-      } else if (super_version->imm->Get(
-                     lkey, value, timestamp, &s, &merge_context,
-                     &max_covering_tombstone_seq, read_options)) {
-=======
                                   &max_covering_tombstone_seq, read_options,
                                   read_callback)) {
         done = true;
@@ -1939,7 +1887,6 @@
                                          &merge_context,
                                          &max_covering_tombstone_seq,
                                          read_options, read_callback)) {
->>>>>>> ed431616
         done = true;
         RecordTick(stats_, MEMTABLE_HIT);
       }
@@ -1947,17 +1894,11 @@
     if (!done) {
       PinnableSlice pinnable_val;
       PERF_TIMER_GUARD(get_from_output_files_time);
-<<<<<<< HEAD
-      super_version->current->Get(read_options, lkey, &pinnable_val, timestamp,
-                                  &s, &merge_context,
-                                  &max_covering_tombstone_seq);
-=======
       super_version->current->Get(
           read_options, lkey, &pinnable_val, timestamp, &s, &merge_context,
           &max_covering_tombstone_seq, /*value_found=*/nullptr,
           /*key_exists=*/nullptr,
           /*seq=*/nullptr, read_callback);
->>>>>>> ed431616
       value->assign(pinnable_val.data(), pinnable_val.size());
       RecordTick(stats_, MEMTABLE_MISS);
     }
@@ -2219,8 +2160,6 @@
       read_options, nullptr, iter_deref_lambda, &multiget_cf_data,
       &consistent_seqnum);
 
-<<<<<<< HEAD
-=======
   GetWithTimestampReadCallback timestamp_read_callback(0);
   ReadCallback* read_callback = nullptr;
   if (read_options.timestamp && read_options.timestamp->size() > 0) {
@@ -2228,17 +2167,12 @@
     read_callback = &timestamp_read_callback;
   }
 
->>>>>>> ed431616
   Status s;
   auto cf_iter = multiget_cf_data.begin();
   for (; cf_iter != multiget_cf_data.end(); ++cf_iter) {
     s = MultiGetImpl(read_options, cf_iter->start, cf_iter->num_keys,
                      &sorted_keys, cf_iter->super_version, consistent_seqnum,
-<<<<<<< HEAD
-                     nullptr, nullptr);
-=======
                      read_callback, nullptr);
->>>>>>> ed431616
     if (!s.ok()) {
       break;
     }
@@ -2401,11 +2335,6 @@
     consistent_seqnum = callback->max_visible_seq();
   }
 
-<<<<<<< HEAD
-  Status s = MultiGetImpl(read_options, 0, num_keys, sorted_keys,
-                          multiget_cf_data[0].super_version, consistent_seqnum,
-                          nullptr, nullptr);
-=======
   GetWithTimestampReadCallback timestamp_read_callback(0);
   ReadCallback* read_callback = nullptr;
   if (read_options.timestamp && read_options.timestamp->size() > 0) {
@@ -2416,7 +2345,6 @@
   Status s = MultiGetImpl(read_options, 0, num_keys, sorted_keys,
                           multiget_cf_data[0].super_version, consistent_seqnum,
                           read_callback, nullptr);
->>>>>>> ed431616
   assert(s.ok() || s.IsTimedOut() || s.IsAborted());
   ReturnAndCleanupSuperVersion(multiget_cf_data[0].cfd,
                                multiget_cf_data[0].super_version);
@@ -2834,11 +2762,7 @@
         "Iterator requested internal keys which are too old and are not"
         " guaranteed to be preserved, try larger iter_start_seqnum opt."));
   }
-<<<<<<< HEAD
-  auto cfh = reinterpret_cast<ColumnFamilyHandleImpl*>(column_family);
-=======
   auto cfh = static_cast_with_check<ColumnFamilyHandleImpl>(column_family);
->>>>>>> ed431616
   ColumnFamilyData* cfd = cfh->cfd();
   assert(cfd != nullptr);
   ReadCallback* read_callback = nullptr;  // No read callback provided.
@@ -2944,17 +2868,10 @@
       sv->version_number, read_callback, this, cfd, allow_blob,
       read_options.snapshot != nullptr ? false : allow_refresh);
 
-<<<<<<< HEAD
-  InternalIterator* internal_iter =
-      NewInternalIterator(read_options, cfd, sv, db_iter->GetArena(),
-                          db_iter->GetRangeDelAggregator(), snapshot,
-                          /* allow_unprepared_value */ true);
-=======
   InternalIterator* internal_iter = NewInternalIterator(
       db_iter->GetReadOptions(), cfd, sv, db_iter->GetArena(),
       db_iter->GetRangeDelAggregator(), snapshot,
       /* allow_unprepared_value */ true);
->>>>>>> ed431616
   db_iter->SetIterUnderDBIter(internal_iter);
 
   return db_iter;
@@ -4644,13 +4561,9 @@
       // be pessimistic and try write to a new MANIFEST.
       // TODO: distinguish between MANIFEST write and CURRENT renaming
       const IOStatus& io_s = versions_->io_status();
-<<<<<<< HEAD
-      error_handler_.SetBGError(io_s, BackgroundErrorReason::kManifestWrite);
-=======
       // Should handle return error?
       error_handler_.SetBGError(io_s, BackgroundErrorReason::kManifestWrite)
           .PermitUncheckedError();
->>>>>>> ed431616
     }
 
     // Resume writes to the DB
