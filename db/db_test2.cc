//  Copyright (c) 2011-present, Facebook, Inc.  All rights reserved.
//  This source code is licensed under both the GPLv2 (found in the
//  COPYING file in the root directory) and Apache 2.0 License
//  (found in the LICENSE.Apache file in the root directory).
//
// Copyright (c) 2011 The LevelDB Authors. All rights reserved.
// Use of this source code is governed by a BSD-style license that can be
// found in the LICENSE file. See the AUTHORS file for names of contributors.
#include <atomic>
#include <cstdlib>
#include <functional>

#include "db/db_test_util.h"
#include "db/read_callback.h"
#include "port/port.h"
#include "port/stack_trace.h"
#include "rocksdb/persistent_cache.h"
#include "rocksdb/wal_filter.h"
#include "test_util/fault_injection_test_env.h"

namespace ROCKSDB_NAMESPACE {

class DBTest2 : public DBTestBase {
 public:
  DBTest2() : DBTestBase("/db_test2") {}
};

class PrefixFullBloomWithReverseComparator
    : public DBTestBase,
      public ::testing::WithParamInterface<bool> {
 public:
  PrefixFullBloomWithReverseComparator()
      : DBTestBase("/prefix_bloom_reverse") {}
  void SetUp() override { if_cache_filter_ = GetParam(); }
  bool if_cache_filter_;
};

TEST_P(PrefixFullBloomWithReverseComparator,
       PrefixFullBloomWithReverseComparator) {
  Options options = last_options_;
  options.comparator = ReverseBytewiseComparator();
  options.prefix_extractor.reset(NewCappedPrefixTransform(3));
  options.statistics = ROCKSDB_NAMESPACE::CreateDBStatistics();
  BlockBasedTableOptions bbto;
  if (if_cache_filter_) {
    bbto.no_block_cache = false;
    bbto.cache_index_and_filter_blocks = true;
    bbto.block_cache = NewLRUCache(1);
  }
  bbto.filter_policy.reset(NewBloomFilterPolicy(10, false));
  bbto.whole_key_filtering = false;
  options.table_factory.reset(NewBlockBasedTableFactory(bbto));
  DestroyAndReopen(options);

  ASSERT_OK(dbfull()->Put(WriteOptions(), "bar123", "foo"));
  ASSERT_OK(dbfull()->Put(WriteOptions(), "bar234", "foo2"));
  ASSERT_OK(dbfull()->Put(WriteOptions(), "foo123", "foo3"));

  dbfull()->Flush(FlushOptions());

  if (bbto.block_cache) {
    bbto.block_cache->EraseUnRefEntries();
  }

  std::unique_ptr<Iterator> iter(db_->NewIterator(ReadOptions()));
  iter->Seek("bar345");
  ASSERT_OK(iter->status());
  ASSERT_TRUE(iter->Valid());
  ASSERT_EQ("bar234", iter->key().ToString());
  ASSERT_EQ("foo2", iter->value().ToString());
  iter->Next();
  ASSERT_TRUE(iter->Valid());
  ASSERT_EQ("bar123", iter->key().ToString());
  ASSERT_EQ("foo", iter->value().ToString());

  iter->Seek("foo234");
  ASSERT_OK(iter->status());
  ASSERT_TRUE(iter->Valid());
  ASSERT_EQ("foo123", iter->key().ToString());
  ASSERT_EQ("foo3", iter->value().ToString());

  iter->Seek("bar");
  ASSERT_OK(iter->status());
  ASSERT_TRUE(!iter->Valid());
}

INSTANTIATE_TEST_CASE_P(PrefixFullBloomWithReverseComparator,
                        PrefixFullBloomWithReverseComparator, testing::Bool());

TEST_F(DBTest2, IteratorPropertyVersionNumber) {
  Put("", "");
  Iterator* iter1 = db_->NewIterator(ReadOptions());
  std::string prop_value;
  ASSERT_OK(
      iter1->GetProperty("rocksdb.iterator.super-version-number", &prop_value));
  uint64_t version_number1 =
      static_cast<uint64_t>(std::atoi(prop_value.c_str()));

  Put("", "");
  Flush();

  Iterator* iter2 = db_->NewIterator(ReadOptions());
  ASSERT_OK(
      iter2->GetProperty("rocksdb.iterator.super-version-number", &prop_value));
  uint64_t version_number2 =
      static_cast<uint64_t>(std::atoi(prop_value.c_str()));

  ASSERT_GT(version_number2, version_number1);

  Put("", "");

  Iterator* iter3 = db_->NewIterator(ReadOptions());
  ASSERT_OK(
      iter3->GetProperty("rocksdb.iterator.super-version-number", &prop_value));
  uint64_t version_number3 =
      static_cast<uint64_t>(std::atoi(prop_value.c_str()));

  ASSERT_EQ(version_number2, version_number3);

  iter1->SeekToFirst();
  ASSERT_OK(
      iter1->GetProperty("rocksdb.iterator.super-version-number", &prop_value));
  uint64_t version_number1_new =
      static_cast<uint64_t>(std::atoi(prop_value.c_str()));
  ASSERT_EQ(version_number1, version_number1_new);

  delete iter1;
  delete iter2;
  delete iter3;
}

TEST_F(DBTest2, CacheIndexAndFilterWithDBRestart) {
  Options options = CurrentOptions();
  options.create_if_missing = true;
  options.statistics = ROCKSDB_NAMESPACE::CreateDBStatistics();
  BlockBasedTableOptions table_options;
  table_options.cache_index_and_filter_blocks = true;
  table_options.filter_policy.reset(NewBloomFilterPolicy(20));
  options.table_factory.reset(new BlockBasedTableFactory(table_options));
  CreateAndReopenWithCF({"pikachu"}, options);

  Put(1, "a", "begin");
  Put(1, "z", "end");
  ASSERT_OK(Flush(1));
  TryReopenWithColumnFamilies({"default", "pikachu"}, options);

  std::string value;
  value = Get(1, "a");
}

TEST_F(DBTest2, MaxSuccessiveMergesChangeWithDBRecovery) {
  Options options = CurrentOptions();
  options.create_if_missing = true;
  options.statistics = ROCKSDB_NAMESPACE::CreateDBStatistics();
  options.max_successive_merges = 3;
  options.merge_operator = MergeOperators::CreatePutOperator();
  options.disable_auto_compactions = true;
  DestroyAndReopen(options);
  Put("poi", "Finch");
  db_->Merge(WriteOptions(), "poi", "Reese");
  db_->Merge(WriteOptions(), "poi", "Shaw");
  db_->Merge(WriteOptions(), "poi", "Root");
  options.max_successive_merges = 2;
  Reopen(options);
}

#ifndef ROCKSDB_LITE
class DBTestSharedWriteBufferAcrossCFs
    : public DBTestBase,
      public testing::WithParamInterface<std::tuple<bool, bool>> {
 public:
  DBTestSharedWriteBufferAcrossCFs()
      : DBTestBase("/db_test_shared_write_buffer") {}
  void SetUp() override {
    use_old_interface_ = std::get<0>(GetParam());
    cost_cache_ = std::get<1>(GetParam());
  }
  bool use_old_interface_;
  bool cost_cache_;
};

TEST_P(DBTestSharedWriteBufferAcrossCFs, SharedWriteBufferAcrossCFs) {
  Options options = CurrentOptions();
  options.arena_block_size = 4096;

  // Avoid undeterministic value by malloc_usable_size();
  // Force arena block size to 1
  ROCKSDB_NAMESPACE::SyncPoint::GetInstance()->SetCallBack(
      "Arena::Arena:0", [&](void* arg) {
        size_t* block_size = static_cast<size_t*>(arg);
        *block_size = 1;
      });

  ROCKSDB_NAMESPACE::SyncPoint::GetInstance()->SetCallBack(
      "Arena::AllocateNewBlock:0", [&](void* arg) {
        std::pair<size_t*, size_t*>* pair =
            static_cast<std::pair<size_t*, size_t*>*>(arg);
        *std::get<0>(*pair) = *std::get<1>(*pair);
      });
  ROCKSDB_NAMESPACE::SyncPoint::GetInstance()->EnableProcessing();

  // The total soft write buffer size is about 105000
  std::shared_ptr<Cache> cache = NewLRUCache(4 * 1024 * 1024, 2);
  ASSERT_LT(cache->GetUsage(), 256 * 1024);

  if (use_old_interface_) {
    options.db_write_buffer_size = 120000;  // this is the real limit
  } else if (!cost_cache_) {
    options.write_buffer_manager.reset(new WriteBufferManager(114285));
  } else {
    options.write_buffer_manager.reset(new WriteBufferManager(114285, cache));
  }
  options.write_buffer_size = 500000;  // this is never hit
  CreateAndReopenWithCF({"pikachu", "dobrynia", "nikitich"}, options);

  WriteOptions wo;
  wo.disableWAL = true;

  std::function<void()> wait_flush = [&]() {
    dbfull()->TEST_WaitForFlushMemTable(handles_[0]);
    dbfull()->TEST_WaitForFlushMemTable(handles_[1]);
    dbfull()->TEST_WaitForFlushMemTable(handles_[2]);
    dbfull()->TEST_WaitForFlushMemTable(handles_[3]);
  };

  // Create some data and flush "default" and "nikitich" so that they
  // are newer CFs created.
  ASSERT_OK(Put(3, Key(1), DummyString(1), wo));
  Flush(3);
  ASSERT_OK(Put(3, Key(1), DummyString(1), wo));
  ASSERT_OK(Put(0, Key(1), DummyString(1), wo));
  Flush(0);
  ASSERT_EQ(GetNumberOfSstFilesForColumnFamily(db_, "default"),
            static_cast<uint64_t>(1));
  ASSERT_EQ(GetNumberOfSstFilesForColumnFamily(db_, "nikitich"),
            static_cast<uint64_t>(1));

  ASSERT_OK(Put(3, Key(1), DummyString(30000), wo));
  if (cost_cache_) {
    ASSERT_GE(cache->GetUsage(), 256 * 1024);
    ASSERT_LE(cache->GetUsage(), 2 * 256 * 1024);
  }
  wait_flush();
  ASSERT_OK(Put(0, Key(1), DummyString(60000), wo));
  if (cost_cache_) {
    ASSERT_GE(cache->GetUsage(), 256 * 1024);
    ASSERT_LE(cache->GetUsage(), 2 * 256 * 1024);
  }
  wait_flush();
  ASSERT_OK(Put(2, Key(1), DummyString(1), wo));
  // No flush should trigger
  wait_flush();
  {
    ASSERT_EQ(GetNumberOfSstFilesForColumnFamily(db_, "default"),
              static_cast<uint64_t>(1));
    ASSERT_EQ(GetNumberOfSstFilesForColumnFamily(db_, "pikachu"),
              static_cast<uint64_t>(0));
    ASSERT_EQ(GetNumberOfSstFilesForColumnFamily(db_, "dobrynia"),
              static_cast<uint64_t>(0));
    ASSERT_EQ(GetNumberOfSstFilesForColumnFamily(db_, "nikitich"),
              static_cast<uint64_t>(1));
  }

  // Trigger a flush. Flushing "nikitich".
  ASSERT_OK(Put(3, Key(2), DummyString(30000), wo));
  wait_flush();
  ASSERT_OK(Put(0, Key(1), DummyString(1), wo));
  wait_flush();
  {
    ASSERT_EQ(GetNumberOfSstFilesForColumnFamily(db_, "default"),
              static_cast<uint64_t>(1));
    ASSERT_EQ(GetNumberOfSstFilesForColumnFamily(db_, "pikachu"),
              static_cast<uint64_t>(0));
    ASSERT_EQ(GetNumberOfSstFilesForColumnFamily(db_, "dobrynia"),
              static_cast<uint64_t>(0));
    ASSERT_EQ(GetNumberOfSstFilesForColumnFamily(db_, "nikitich"),
              static_cast<uint64_t>(2));
  }

  // Without hitting the threshold, no flush should trigger.
  ASSERT_OK(Put(2, Key(1), DummyString(30000), wo));
  wait_flush();
  ASSERT_OK(Put(2, Key(1), DummyString(1), wo));
  wait_flush();
  ASSERT_OK(Put(2, Key(1), DummyString(1), wo));
  wait_flush();
  {
    ASSERT_EQ(GetNumberOfSstFilesForColumnFamily(db_, "default"),
              static_cast<uint64_t>(1));
    ASSERT_EQ(GetNumberOfSstFilesForColumnFamily(db_, "pikachu"),
              static_cast<uint64_t>(0));
    ASSERT_EQ(GetNumberOfSstFilesForColumnFamily(db_, "dobrynia"),
              static_cast<uint64_t>(0));
    ASSERT_EQ(GetNumberOfSstFilesForColumnFamily(db_, "nikitich"),
              static_cast<uint64_t>(2));
  }

  // Hit the write buffer limit again. "default"
  // will have been flushed.
  ASSERT_OK(Put(2, Key(2), DummyString(10000), wo));
  wait_flush();
  ASSERT_OK(Put(3, Key(1), DummyString(1), wo));
  wait_flush();
  ASSERT_OK(Put(0, Key(1), DummyString(1), wo));
  wait_flush();
  ASSERT_OK(Put(0, Key(1), DummyString(1), wo));
  wait_flush();
  ASSERT_OK(Put(0, Key(1), DummyString(1), wo));
  wait_flush();
  {
    ASSERT_EQ(GetNumberOfSstFilesForColumnFamily(db_, "default"),
              static_cast<uint64_t>(2));
    ASSERT_EQ(GetNumberOfSstFilesForColumnFamily(db_, "pikachu"),
              static_cast<uint64_t>(0));
    ASSERT_EQ(GetNumberOfSstFilesForColumnFamily(db_, "dobrynia"),
              static_cast<uint64_t>(0));
    ASSERT_EQ(GetNumberOfSstFilesForColumnFamily(db_, "nikitich"),
              static_cast<uint64_t>(2));
  }

  // Trigger another flush. This time "dobrynia". "pikachu" should not
  // be flushed, althrough it was never flushed.
  ASSERT_OK(Put(1, Key(1), DummyString(1), wo));
  wait_flush();
  ASSERT_OK(Put(2, Key(1), DummyString(80000), wo));
  wait_flush();
  ASSERT_OK(Put(1, Key(1), DummyString(1), wo));
  wait_flush();
  ASSERT_OK(Put(2, Key(1), DummyString(1), wo));
  wait_flush();

  {
    ASSERT_EQ(GetNumberOfSstFilesForColumnFamily(db_, "default"),
              static_cast<uint64_t>(2));
    ASSERT_EQ(GetNumberOfSstFilesForColumnFamily(db_, "pikachu"),
              static_cast<uint64_t>(0));
    ASSERT_EQ(GetNumberOfSstFilesForColumnFamily(db_, "dobrynia"),
              static_cast<uint64_t>(1));
    ASSERT_EQ(GetNumberOfSstFilesForColumnFamily(db_, "nikitich"),
              static_cast<uint64_t>(2));
  }
  if (cost_cache_) {
    ASSERT_GE(cache->GetUsage(), 256 * 1024);
    Close();
    options.write_buffer_manager.reset();
    last_options_.write_buffer_manager.reset();
    ASSERT_LT(cache->GetUsage(), 256 * 1024);
  }
  ROCKSDB_NAMESPACE::SyncPoint::GetInstance()->DisableProcessing();
}

INSTANTIATE_TEST_CASE_P(DBTestSharedWriteBufferAcrossCFs,
                        DBTestSharedWriteBufferAcrossCFs,
                        ::testing::Values(std::make_tuple(true, false),
                                          std::make_tuple(false, false),
                                          std::make_tuple(false, true)));

TEST_F(DBTest2, SharedWriteBufferLimitAcrossDB) {
  std::string dbname2 = test::PerThreadDBPath("db_shared_wb_db2");
  Options options = CurrentOptions();
  options.arena_block_size = 4096;
  // Avoid undeterministic value by malloc_usable_size();
  // Force arena block size to 1
  ROCKSDB_NAMESPACE::SyncPoint::GetInstance()->SetCallBack(
      "Arena::Arena:0", [&](void* arg) {
        size_t* block_size = static_cast<size_t*>(arg);
        *block_size = 1;
      });

  ROCKSDB_NAMESPACE::SyncPoint::GetInstance()->SetCallBack(
      "Arena::AllocateNewBlock:0", [&](void* arg) {
        std::pair<size_t*, size_t*>* pair =
            static_cast<std::pair<size_t*, size_t*>*>(arg);
        *std::get<0>(*pair) = *std::get<1>(*pair);
      });
  ROCKSDB_NAMESPACE::SyncPoint::GetInstance()->EnableProcessing();

  options.write_buffer_size = 500000;  // this is never hit
  // Use a write buffer total size so that the soft limit is about
  // 105000.
  options.write_buffer_manager.reset(new WriteBufferManager(120000));
  CreateAndReopenWithCF({"cf1", "cf2"}, options);

  ASSERT_OK(DestroyDB(dbname2, options));
  DB* db2 = nullptr;
  ASSERT_OK(DB::Open(options, dbname2, &db2));

  WriteOptions wo;
  wo.disableWAL = true;

  std::function<void()> wait_flush = [&]() {
    dbfull()->TEST_WaitForFlushMemTable(handles_[0]);
    dbfull()->TEST_WaitForFlushMemTable(handles_[1]);
    dbfull()->TEST_WaitForFlushMemTable(handles_[2]);
    static_cast<DBImpl*>(db2)->TEST_WaitForFlushMemTable();
  };

  // Trigger a flush on cf2
  ASSERT_OK(Put(2, Key(1), DummyString(70000), wo));
  wait_flush();
  ASSERT_OK(Put(0, Key(1), DummyString(20000), wo));
  wait_flush();

  // Insert to DB2
  ASSERT_OK(db2->Put(wo, Key(2), DummyString(20000)));
  wait_flush();

  ASSERT_OK(Put(2, Key(1), DummyString(1), wo));
  wait_flush();
  static_cast<DBImpl*>(db2)->TEST_WaitForFlushMemTable();
  {
    ASSERT_EQ(GetNumberOfSstFilesForColumnFamily(db_, "default") +
                  GetNumberOfSstFilesForColumnFamily(db_, "cf1") +
                  GetNumberOfSstFilesForColumnFamily(db_, "cf2"),
              static_cast<uint64_t>(1));
    ASSERT_EQ(GetNumberOfSstFilesForColumnFamily(db2, "default"),
              static_cast<uint64_t>(0));
  }

  // Triggering to flush another CF in DB1
  ASSERT_OK(db2->Put(wo, Key(2), DummyString(70000)));
  wait_flush();
  ASSERT_OK(Put(2, Key(1), DummyString(1), wo));
  wait_flush();
  {
    ASSERT_EQ(GetNumberOfSstFilesForColumnFamily(db_, "default"),
              static_cast<uint64_t>(1));
    ASSERT_EQ(GetNumberOfSstFilesForColumnFamily(db_, "cf1"),
              static_cast<uint64_t>(0));
    ASSERT_EQ(GetNumberOfSstFilesForColumnFamily(db_, "cf2"),
              static_cast<uint64_t>(1));
    ASSERT_EQ(GetNumberOfSstFilesForColumnFamily(db2, "default"),
              static_cast<uint64_t>(0));
  }

  // Triggering flush in DB2.
  ASSERT_OK(db2->Put(wo, Key(3), DummyString(40000)));
  wait_flush();
  ASSERT_OK(db2->Put(wo, Key(1), DummyString(1)));
  wait_flush();
  static_cast<DBImpl*>(db2)->TEST_WaitForFlushMemTable();
  {
    ASSERT_EQ(GetNumberOfSstFilesForColumnFamily(db_, "default"),
              static_cast<uint64_t>(1));
    ASSERT_EQ(GetNumberOfSstFilesForColumnFamily(db_, "cf1"),
              static_cast<uint64_t>(0));
    ASSERT_EQ(GetNumberOfSstFilesForColumnFamily(db_, "cf2"),
              static_cast<uint64_t>(1));
    ASSERT_EQ(GetNumberOfSstFilesForColumnFamily(db2, "default"),
              static_cast<uint64_t>(1));
  }

  delete db2;
  ASSERT_OK(DestroyDB(dbname2, options));

  ROCKSDB_NAMESPACE::SyncPoint::GetInstance()->DisableProcessing();
}

TEST_F(DBTest2, TestWriteBufferNoLimitWithCache) {
  Options options = CurrentOptions();
  options.arena_block_size = 4096;
  std::shared_ptr<Cache> cache =
      NewLRUCache(LRUCacheOptions(10000000, 1, false, 0.0));
  options.write_buffer_size = 50000;  // this is never hit
  // Use a write buffer total size so that the soft limit is about
  // 105000.
  options.write_buffer_manager.reset(new WriteBufferManager(0, cache));
  Reopen(options);

  ASSERT_OK(Put("foo", "bar"));
  // One dummy entry is 256KB.
  ASSERT_GT(cache->GetUsage(), 128000);
}

namespace {
  void ValidateKeyExistence(DB* db, const std::vector<Slice>& keys_must_exist,
    const std::vector<Slice>& keys_must_not_exist) {
    // Ensure that expected keys exist
    std::vector<std::string> values;
    if (keys_must_exist.size() > 0) {
      std::vector<Status> status_list =
        db->MultiGet(ReadOptions(), keys_must_exist, &values);
      for (size_t i = 0; i < keys_must_exist.size(); i++) {
        ASSERT_OK(status_list[i]);
      }
    }

    // Ensure that given keys don't exist
    if (keys_must_not_exist.size() > 0) {
      std::vector<Status> status_list =
        db->MultiGet(ReadOptions(), keys_must_not_exist, &values);
      for (size_t i = 0; i < keys_must_not_exist.size(); i++) {
        ASSERT_TRUE(status_list[i].IsNotFound());
      }
    }
  }

}  // namespace

TEST_F(DBTest2, WalFilterTest) {
  class TestWalFilter : public WalFilter {
  private:
    // Processing option that is requested to be applied at the given index
    WalFilter::WalProcessingOption wal_processing_option_;
    // Index at which to apply wal_processing_option_
    // At other indexes default wal_processing_option::kContinueProcessing is
    // returned.
    size_t apply_option_at_record_index_;
    // Current record index, incremented with each record encountered.
    size_t current_record_index_;

  public:
    TestWalFilter(WalFilter::WalProcessingOption wal_processing_option,
      size_t apply_option_for_record_index)
      : wal_processing_option_(wal_processing_option),
      apply_option_at_record_index_(apply_option_for_record_index),
      current_record_index_(0) {}

    WalProcessingOption LogRecord(const WriteBatch& /*batch*/,
                                  WriteBatch* /*new_batch*/,
                                  bool* /*batch_changed*/) const override {
      WalFilter::WalProcessingOption option_to_return;

      if (current_record_index_ == apply_option_at_record_index_) {
        option_to_return = wal_processing_option_;
      }
      else {
        option_to_return = WalProcessingOption::kContinueProcessing;
      }

      // Filter is passed as a const object for RocksDB to not modify the
      // object, however we modify it for our own purpose here and hence
      // cast the constness away.
      (const_cast<TestWalFilter*>(this)->current_record_index_)++;

      return option_to_return;
    }

    const char* Name() const override { return "TestWalFilter"; }
  };

  // Create 3 batches with two keys each
  std::vector<std::vector<std::string>> batch_keys(3);

  batch_keys[0].push_back("key1");
  batch_keys[0].push_back("key2");
  batch_keys[1].push_back("key3");
  batch_keys[1].push_back("key4");
  batch_keys[2].push_back("key5");
  batch_keys[2].push_back("key6");

  // Test with all WAL processing options
  for (int option = 0;
    option < static_cast<int>(
    WalFilter::WalProcessingOption::kWalProcessingOptionMax);
  option++) {
    Options options = OptionsForLogIterTest();
    DestroyAndReopen(options);
    CreateAndReopenWithCF({ "pikachu" }, options);

    // Write given keys in given batches
    for (size_t i = 0; i < batch_keys.size(); i++) {
      WriteBatch batch;
      for (size_t j = 0; j < batch_keys[i].size(); j++) {
        batch.Put(handles_[0], batch_keys[i][j], DummyString(1024));
      }
      dbfull()->Write(WriteOptions(), &batch);
    }

    WalFilter::WalProcessingOption wal_processing_option =
      static_cast<WalFilter::WalProcessingOption>(option);

    // Create a test filter that would apply wal_processing_option at the first
    // record
    size_t apply_option_for_record_index = 1;
    TestWalFilter test_wal_filter(wal_processing_option,
      apply_option_for_record_index);

    // Reopen database with option to use WAL filter
    options = OptionsForLogIterTest();
    options.wal_filter = &test_wal_filter;
    Status status =
      TryReopenWithColumnFamilies({ "default", "pikachu" }, options);
    if (wal_processing_option ==
      WalFilter::WalProcessingOption::kCorruptedRecord) {
      assert(!status.ok());
      // In case of corruption we can turn off paranoid_checks to reopen
      // databse
      options.paranoid_checks = false;
      ReopenWithColumnFamilies({ "default", "pikachu" }, options);
    }
    else {
      assert(status.ok());
    }

    // Compute which keys we expect to be found
    // and which we expect not to be found after recovery.
    std::vector<Slice> keys_must_exist;
    std::vector<Slice> keys_must_not_exist;
    switch (wal_processing_option) {
    case WalFilter::WalProcessingOption::kCorruptedRecord:
    case WalFilter::WalProcessingOption::kContinueProcessing: {
      fprintf(stderr, "Testing with complete WAL processing\n");
      // we expect all records to be processed
      for (size_t i = 0; i < batch_keys.size(); i++) {
        for (size_t j = 0; j < batch_keys[i].size(); j++) {
          keys_must_exist.push_back(Slice(batch_keys[i][j]));
        }
      }
      break;
    }
    case WalFilter::WalProcessingOption::kIgnoreCurrentRecord: {
      fprintf(stderr,
        "Testing with ignoring record %" ROCKSDB_PRIszt " only\n",
        apply_option_for_record_index);
      // We expect the record with apply_option_for_record_index to be not
      // found.
      for (size_t i = 0; i < batch_keys.size(); i++) {
        for (size_t j = 0; j < batch_keys[i].size(); j++) {
          if (i == apply_option_for_record_index) {
            keys_must_not_exist.push_back(Slice(batch_keys[i][j]));
          }
          else {
            keys_must_exist.push_back(Slice(batch_keys[i][j]));
          }
        }
      }
      break;
    }
    case WalFilter::WalProcessingOption::kStopReplay: {
      fprintf(stderr,
        "Testing with stopping replay from record %" ROCKSDB_PRIszt
        "\n",
        apply_option_for_record_index);
      // We expect records beyond apply_option_for_record_index to be not
      // found.
      for (size_t i = 0; i < batch_keys.size(); i++) {
        for (size_t j = 0; j < batch_keys[i].size(); j++) {
          if (i >= apply_option_for_record_index) {
            keys_must_not_exist.push_back(Slice(batch_keys[i][j]));
          }
          else {
            keys_must_exist.push_back(Slice(batch_keys[i][j]));
          }
        }
      }
      break;
    }
    default:
      assert(false);  // unhandled case
    }

    bool checked_after_reopen = false;

    while (true) {
      // Ensure that expected keys exists
      // and not expected keys don't exist after recovery
      ValidateKeyExistence(db_, keys_must_exist, keys_must_not_exist);

      if (checked_after_reopen) {
        break;
      }

      // reopen database again to make sure previous log(s) are not used
      //(even if they were skipped)
      // reopn database with option to use WAL filter
      options = OptionsForLogIterTest();
      ReopenWithColumnFamilies({ "default", "pikachu" }, options);

      checked_after_reopen = true;
    }
  }
}

TEST_F(DBTest2, WalFilterTestWithChangeBatch) {
  class ChangeBatchHandler : public WriteBatch::Handler {
  private:
    // Batch to insert keys in
    WriteBatch* new_write_batch_;
    // Number of keys to add in the new batch
    size_t num_keys_to_add_in_new_batch_;
    // Number of keys added to new batch
    size_t num_keys_added_;

  public:
    ChangeBatchHandler(WriteBatch* new_write_batch,
      size_t num_keys_to_add_in_new_batch)
      : new_write_batch_(new_write_batch),
      num_keys_to_add_in_new_batch_(num_keys_to_add_in_new_batch),
      num_keys_added_(0) {}
    void Put(const Slice& key, const Slice& value) override {
      if (num_keys_added_ < num_keys_to_add_in_new_batch_) {
        new_write_batch_->Put(key, value);
        ++num_keys_added_;
      }
    }
  };

  class TestWalFilterWithChangeBatch : public WalFilter {
  private:
    // Index at which to start changing records
    size_t change_records_from_index_;
    // Number of keys to add in the new batch
    size_t num_keys_to_add_in_new_batch_;
    // Current record index, incremented with each record encountered.
    size_t current_record_index_;

  public:
    TestWalFilterWithChangeBatch(size_t change_records_from_index,
      size_t num_keys_to_add_in_new_batch)
      : change_records_from_index_(change_records_from_index),
      num_keys_to_add_in_new_batch_(num_keys_to_add_in_new_batch),
      current_record_index_(0) {}

    WalProcessingOption LogRecord(const WriteBatch& batch,
                                  WriteBatch* new_batch,
                                  bool* batch_changed) const override {
      if (current_record_index_ >= change_records_from_index_) {
        ChangeBatchHandler handler(new_batch, num_keys_to_add_in_new_batch_);
        batch.Iterate(&handler);
        *batch_changed = true;
      }

      // Filter is passed as a const object for RocksDB to not modify the
      // object, however we modify it for our own purpose here and hence
      // cast the constness away.
      (const_cast<TestWalFilterWithChangeBatch*>(this)
        ->current_record_index_)++;

      return WalProcessingOption::kContinueProcessing;
    }

    const char* Name() const override { return "TestWalFilterWithChangeBatch"; }
  };

  std::vector<std::vector<std::string>> batch_keys(3);

  batch_keys[0].push_back("key1");
  batch_keys[0].push_back("key2");
  batch_keys[1].push_back("key3");
  batch_keys[1].push_back("key4");
  batch_keys[2].push_back("key5");
  batch_keys[2].push_back("key6");

  Options options = OptionsForLogIterTest();
  DestroyAndReopen(options);
  CreateAndReopenWithCF({ "pikachu" }, options);

  // Write given keys in given batches
  for (size_t i = 0; i < batch_keys.size(); i++) {
    WriteBatch batch;
    for (size_t j = 0; j < batch_keys[i].size(); j++) {
      batch.Put(handles_[0], batch_keys[i][j], DummyString(1024));
    }
    dbfull()->Write(WriteOptions(), &batch);
  }

  // Create a test filter that would apply wal_processing_option at the first
  // record
  size_t change_records_from_index = 1;
  size_t num_keys_to_add_in_new_batch = 1;
  TestWalFilterWithChangeBatch test_wal_filter_with_change_batch(
    change_records_from_index, num_keys_to_add_in_new_batch);

  // Reopen database with option to use WAL filter
  options = OptionsForLogIterTest();
  options.wal_filter = &test_wal_filter_with_change_batch;
  ReopenWithColumnFamilies({ "default", "pikachu" }, options);

  // Ensure that all keys exist before change_records_from_index_
  // And after that index only single key exists
  // as our filter adds only single key for each batch
  std::vector<Slice> keys_must_exist;
  std::vector<Slice> keys_must_not_exist;

  for (size_t i = 0; i < batch_keys.size(); i++) {
    for (size_t j = 0; j < batch_keys[i].size(); j++) {
      if (i >= change_records_from_index && j >= num_keys_to_add_in_new_batch) {
        keys_must_not_exist.push_back(Slice(batch_keys[i][j]));
      }
      else {
        keys_must_exist.push_back(Slice(batch_keys[i][j]));
      }
    }
  }

  bool checked_after_reopen = false;

  while (true) {
    // Ensure that expected keys exists
    // and not expected keys don't exist after recovery
    ValidateKeyExistence(db_, keys_must_exist, keys_must_not_exist);

    if (checked_after_reopen) {
      break;
    }

    // reopen database again to make sure previous log(s) are not used
    //(even if they were skipped)
    // reopn database with option to use WAL filter
    options = OptionsForLogIterTest();
    ReopenWithColumnFamilies({ "default", "pikachu" }, options);

    checked_after_reopen = true;
  }
}

TEST_F(DBTest2, WalFilterTestWithChangeBatchExtraKeys) {
  class TestWalFilterWithChangeBatchAddExtraKeys : public WalFilter {
  public:
   WalProcessingOption LogRecord(const WriteBatch& batch, WriteBatch* new_batch,
                                 bool* batch_changed) const override {
     *new_batch = batch;
     new_batch->Put("key_extra", "value_extra");
     *batch_changed = true;
     return WalProcessingOption::kContinueProcessing;
   }

   const char* Name() const override {
     return "WalFilterTestWithChangeBatchExtraKeys";
   }
  };

  std::vector<std::vector<std::string>> batch_keys(3);

  batch_keys[0].push_back("key1");
  batch_keys[0].push_back("key2");
  batch_keys[1].push_back("key3");
  batch_keys[1].push_back("key4");
  batch_keys[2].push_back("key5");
  batch_keys[2].push_back("key6");

  Options options = OptionsForLogIterTest();
  DestroyAndReopen(options);
  CreateAndReopenWithCF({ "pikachu" }, options);

  // Write given keys in given batches
  for (size_t i = 0; i < batch_keys.size(); i++) {
    WriteBatch batch;
    for (size_t j = 0; j < batch_keys[i].size(); j++) {
      batch.Put(handles_[0], batch_keys[i][j], DummyString(1024));
    }
    dbfull()->Write(WriteOptions(), &batch);
  }

  // Create a test filter that would add extra keys
  TestWalFilterWithChangeBatchAddExtraKeys test_wal_filter_extra_keys;

  // Reopen database with option to use WAL filter
  options = OptionsForLogIterTest();
  options.wal_filter = &test_wal_filter_extra_keys;
  Status status = TryReopenWithColumnFamilies({"default", "pikachu"}, options);
  ASSERT_TRUE(status.IsNotSupported());

  // Reopen without filter, now reopen should succeed - previous
  // attempt to open must not have altered the db.
  options = OptionsForLogIterTest();
  ReopenWithColumnFamilies({ "default", "pikachu" }, options);

  std::vector<Slice> keys_must_exist;
  std::vector<Slice> keys_must_not_exist;  // empty vector

  for (size_t i = 0; i < batch_keys.size(); i++) {
    for (size_t j = 0; j < batch_keys[i].size(); j++) {
      keys_must_exist.push_back(Slice(batch_keys[i][j]));
    }
  }

  ValidateKeyExistence(db_, keys_must_exist, keys_must_not_exist);
}

TEST_F(DBTest2, WalFilterTestWithColumnFamilies) {
  class TestWalFilterWithColumnFamilies : public WalFilter {
  private:
    // column_family_id -> log_number map (provided to WALFilter)
    std::map<uint32_t, uint64_t> cf_log_number_map_;
    // column_family_name -> column_family_id map (provided to WALFilter)
    std::map<std::string, uint32_t> cf_name_id_map_;
    // column_family_name -> keys_found_in_wal map
    // We store keys that are applicable to the column_family
    // during recovery (i.e. aren't already flushed to SST file(s))
    // for verification against the keys we expect.
    std::map<uint32_t, std::vector<std::string>> cf_wal_keys_;
  public:
   void ColumnFamilyLogNumberMap(
       const std::map<uint32_t, uint64_t>& cf_lognumber_map,
       const std::map<std::string, uint32_t>& cf_name_id_map) override {
     cf_log_number_map_ = cf_lognumber_map;
     cf_name_id_map_ = cf_name_id_map;
   }

   WalProcessingOption LogRecordFound(unsigned long long log_number,
                                      const std::string& /*log_file_name*/,
                                      const WriteBatch& batch,
                                      WriteBatch* /*new_batch*/,
                                      bool* /*batch_changed*/) override {
     class LogRecordBatchHandler : public WriteBatch::Handler {
      private:
        const std::map<uint32_t, uint64_t> & cf_log_number_map_;
        std::map<uint32_t, std::vector<std::string>> & cf_wal_keys_;
        unsigned long long log_number_;
      public:
        LogRecordBatchHandler(unsigned long long current_log_number,
          const std::map<uint32_t, uint64_t> & cf_log_number_map,
          std::map<uint32_t, std::vector<std::string>> & cf_wal_keys) :
          cf_log_number_map_(cf_log_number_map),
          cf_wal_keys_(cf_wal_keys),
          log_number_(current_log_number){}

        Status PutCF(uint32_t column_family_id, const Slice& key,
                     const Slice& /*value*/) override {
          auto it = cf_log_number_map_.find(column_family_id);
          assert(it != cf_log_number_map_.end());
          unsigned long long log_number_for_cf = it->second;
          // If the current record is applicable for column_family_id
          // (i.e. isn't flushed to SST file(s) for column_family_id)
          // add it to the cf_wal_keys_ map for verification.
          if (log_number_ >= log_number_for_cf) {
            cf_wal_keys_[column_family_id].push_back(std::string(key.data(),
              key.size()));
          }
          return Status::OK();
        }
      } handler(log_number, cf_log_number_map_, cf_wal_keys_);

      batch.Iterate(&handler);

      return WalProcessingOption::kContinueProcessing;
   }

   const char* Name() const override {
     return "WalFilterTestWithColumnFamilies";
   }

    const std::map<uint32_t, std::vector<std::string>>& GetColumnFamilyKeys() {
      return cf_wal_keys_;
    }

    const std::map<std::string, uint32_t> & GetColumnFamilyNameIdMap() {
      return cf_name_id_map_;
    }
  };

  std::vector<std::vector<std::string>> batch_keys_pre_flush(3);

  batch_keys_pre_flush[0].push_back("key1");
  batch_keys_pre_flush[0].push_back("key2");
  batch_keys_pre_flush[1].push_back("key3");
  batch_keys_pre_flush[1].push_back("key4");
  batch_keys_pre_flush[2].push_back("key5");
  batch_keys_pre_flush[2].push_back("key6");

  Options options = OptionsForLogIterTest();
  DestroyAndReopen(options);
  CreateAndReopenWithCF({ "pikachu" }, options);

  // Write given keys in given batches
  for (size_t i = 0; i < batch_keys_pre_flush.size(); i++) {
    WriteBatch batch;
    for (size_t j = 0; j < batch_keys_pre_flush[i].size(); j++) {
      batch.Put(handles_[0], batch_keys_pre_flush[i][j], DummyString(1024));
      batch.Put(handles_[1], batch_keys_pre_flush[i][j], DummyString(1024));
    }
    dbfull()->Write(WriteOptions(), &batch);
  }

  //Flush default column-family
  db_->Flush(FlushOptions(), handles_[0]);

  // Do some more writes
  std::vector<std::vector<std::string>> batch_keys_post_flush(3);

  batch_keys_post_flush[0].push_back("key7");
  batch_keys_post_flush[0].push_back("key8");
  batch_keys_post_flush[1].push_back("key9");
  batch_keys_post_flush[1].push_back("key10");
  batch_keys_post_flush[2].push_back("key11");
  batch_keys_post_flush[2].push_back("key12");

  // Write given keys in given batches
  for (size_t i = 0; i < batch_keys_post_flush.size(); i++) {
    WriteBatch batch;
    for (size_t j = 0; j < batch_keys_post_flush[i].size(); j++) {
      batch.Put(handles_[0], batch_keys_post_flush[i][j], DummyString(1024));
      batch.Put(handles_[1], batch_keys_post_flush[i][j], DummyString(1024));
    }
    dbfull()->Write(WriteOptions(), &batch);
  }

  // On Recovery we should only find the second batch applicable to default CF
  // But both batches applicable to pikachu CF

  // Create a test filter that would add extra keys
  TestWalFilterWithColumnFamilies test_wal_filter_column_families;

  // Reopen database with option to use WAL filter
  options = OptionsForLogIterTest();
  options.wal_filter = &test_wal_filter_column_families;
  Status status =
    TryReopenWithColumnFamilies({ "default", "pikachu" }, options);
  ASSERT_TRUE(status.ok());

  // verify that handles_[0] only has post_flush keys
  // while handles_[1] has pre and post flush keys
  auto cf_wal_keys = test_wal_filter_column_families.GetColumnFamilyKeys();
  auto name_id_map = test_wal_filter_column_families.GetColumnFamilyNameIdMap();
  size_t index = 0;
  auto keys_cf = cf_wal_keys[name_id_map[kDefaultColumnFamilyName]];
  //default column-family, only post_flush keys are expected
  for (size_t i = 0; i < batch_keys_post_flush.size(); i++) {
    for (size_t j = 0; j < batch_keys_post_flush[i].size(); j++) {
      Slice key_from_the_log(keys_cf[index++]);
      Slice batch_key(batch_keys_post_flush[i][j]);
      ASSERT_TRUE(key_from_the_log.compare(batch_key) == 0);
    }
  }
  ASSERT_TRUE(index == keys_cf.size());

  index = 0;
  keys_cf = cf_wal_keys[name_id_map["pikachu"]];
  //pikachu column-family, all keys are expected
  for (size_t i = 0; i < batch_keys_pre_flush.size(); i++) {
    for (size_t j = 0; j < batch_keys_pre_flush[i].size(); j++) {
      Slice key_from_the_log(keys_cf[index++]);
      Slice batch_key(batch_keys_pre_flush[i][j]);
      ASSERT_TRUE(key_from_the_log.compare(batch_key) == 0);
    }
  }

  for (size_t i = 0; i < batch_keys_post_flush.size(); i++) {
    for (size_t j = 0; j < batch_keys_post_flush[i].size(); j++) {
      Slice key_from_the_log(keys_cf[index++]);
      Slice batch_key(batch_keys_post_flush[i][j]);
      ASSERT_TRUE(key_from_the_log.compare(batch_key) == 0);
    }
  }
  ASSERT_TRUE(index == keys_cf.size());
}

TEST_F(DBTest2, PresetCompressionDict) {
  // Verifies that compression ratio improves when dictionary is enabled, and
  // improves even further when the dictionary is trained by ZSTD.
  const size_t kBlockSizeBytes = 4 << 10;
  const size_t kL0FileBytes = 128 << 10;
  const size_t kApproxPerBlockOverheadBytes = 50;
  const int kNumL0Files = 5;

  Options options;
  // Make sure to use any custom env that the test is configured with.
  options.env = CurrentOptions().env;
  options.allow_concurrent_memtable_write = false;
  options.arena_block_size = kBlockSizeBytes;
  options.create_if_missing = true;
  options.disable_auto_compactions = true;
  options.level0_file_num_compaction_trigger = kNumL0Files;
  options.memtable_factory.reset(
      new SpecialSkipListFactory(kL0FileBytes / kBlockSizeBytes));
  options.num_levels = 2;
  options.target_file_size_base = kL0FileBytes;
  options.target_file_size_multiplier = 2;
  options.write_buffer_size = kL0FileBytes;
  BlockBasedTableOptions table_options;
  table_options.block_size = kBlockSizeBytes;
  std::vector<CompressionType> compression_types;
  if (Zlib_Supported()) {
    compression_types.push_back(kZlibCompression);
  }
#if LZ4_VERSION_NUMBER >= 10400  // r124+
  compression_types.push_back(kLZ4Compression);
  compression_types.push_back(kLZ4HCCompression);
#endif                          // LZ4_VERSION_NUMBER >= 10400
  if (ZSTD_Supported()) {
    compression_types.push_back(kZSTD);
  }

  enum DictionaryTypes : int {
    kWithoutDict,
    kWithDict,
    kWithZSTDTrainedDict,
    kDictEnd,
  };

  for (auto compression_type : compression_types) {
    options.compression = compression_type;
    size_t bytes_without_dict = 0;
    size_t bytes_with_dict = 0;
    size_t bytes_with_zstd_trained_dict = 0;
    for (int i = kWithoutDict; i < kDictEnd; i++) {
      // First iteration: compress without preset dictionary
      // Second iteration: compress with preset dictionary
      // Third iteration (zstd only): compress with zstd-trained dictionary
      //
      // To make sure the compression dictionary has the intended effect, we
      // verify the compressed size is smaller in successive iterations. Also in
      // the non-first iterations, verify the data we get out is the same data
      // we put in.
      switch (i) {
        case kWithoutDict:
          options.compression_opts.max_dict_bytes = 0;
          options.compression_opts.zstd_max_train_bytes = 0;
          break;
        case kWithDict:
          options.compression_opts.max_dict_bytes = kBlockSizeBytes;
          options.compression_opts.zstd_max_train_bytes = 0;
          break;
        case kWithZSTDTrainedDict:
          if (compression_type != kZSTD) {
            continue;
          }
          options.compression_opts.max_dict_bytes = kBlockSizeBytes;
          options.compression_opts.zstd_max_train_bytes = kL0FileBytes;
          break;
        default:
          assert(false);
      }

      options.statistics = ROCKSDB_NAMESPACE::CreateDBStatistics();
      options.table_factory.reset(NewBlockBasedTableFactory(table_options));
      CreateAndReopenWithCF({"pikachu"}, options);
      Random rnd(301);
      std::string seq_datas[10];
      for (int j = 0; j < 10; ++j) {
        seq_datas[j] =
            RandomString(&rnd, kBlockSizeBytes - kApproxPerBlockOverheadBytes);
      }

      ASSERT_EQ(0, NumTableFilesAtLevel(0, 1));
      for (int j = 0; j < kNumL0Files; ++j) {
        for (size_t k = 0; k < kL0FileBytes / kBlockSizeBytes + 1; ++k) {
          auto key_num = j * (kL0FileBytes / kBlockSizeBytes) + k;
          ASSERT_OK(Put(1, Key(static_cast<int>(key_num)),
                        seq_datas[(key_num / 10) % 10]));
        }
        dbfull()->TEST_WaitForFlushMemTable(handles_[1]);
        ASSERT_EQ(j + 1, NumTableFilesAtLevel(0, 1));
      }
      dbfull()->TEST_CompactRange(0, nullptr, nullptr, handles_[1],
                                  true /* disallow_trivial_move */);
      ASSERT_EQ(0, NumTableFilesAtLevel(0, 1));
      ASSERT_GT(NumTableFilesAtLevel(1, 1), 0);

      // Get the live sst files size
      size_t total_sst_bytes = TotalSize(1);
      if (i == kWithoutDict) {
        bytes_without_dict = total_sst_bytes;
      } else if (i == kWithDict) {
        bytes_with_dict = total_sst_bytes;
      } else if (i == kWithZSTDTrainedDict) {
        bytes_with_zstd_trained_dict = total_sst_bytes;
      }

      for (size_t j = 0; j < kNumL0Files * (kL0FileBytes / kBlockSizeBytes);
           j++) {
        ASSERT_EQ(seq_datas[(j / 10) % 10], Get(1, Key(static_cast<int>(j))));
      }
      if (i == kWithDict) {
        ASSERT_GT(bytes_without_dict, bytes_with_dict);
      } else if (i == kWithZSTDTrainedDict) {
        // In zstd compression, it is sometimes possible that using a trained
        // dictionary does not get as good a compression ratio as without
        // training.
        // But using a dictionary (with or without training) should always get
        // better compression ratio than not using one.
        ASSERT_TRUE(bytes_with_dict > bytes_with_zstd_trained_dict ||
                    bytes_without_dict > bytes_with_zstd_trained_dict);
      }

      DestroyAndReopen(options);
    }
  }
}

TEST_F(DBTest2, PresetCompressionDictLocality) {
  if (!ZSTD_Supported()) {
    return;
  }
  // Verifies that compression dictionary is generated from local data. The
  // verification simply checks all output SSTs have different compression
  // dictionaries. We do not verify effectiveness as that'd likely be flaky in
  // the future.
  const int kNumEntriesPerFile = 1 << 10;  // 1KB
  const int kNumBytesPerEntry = 1 << 10;   // 1KB
  const int kNumFiles = 4;
  Options options = CurrentOptions();
  options.compression = kZSTD;
  options.compression_opts.max_dict_bytes = 1 << 14;        // 16KB
  options.compression_opts.zstd_max_train_bytes = 1 << 18;  // 256KB
  options.statistics = ROCKSDB_NAMESPACE::CreateDBStatistics();
  options.target_file_size_base = kNumEntriesPerFile * kNumBytesPerEntry;
  BlockBasedTableOptions table_options;
  table_options.cache_index_and_filter_blocks = true;
  options.table_factory.reset(new BlockBasedTableFactory(table_options));
  Reopen(options);

  Random rnd(301);
  for (int i = 0; i < kNumFiles; ++i) {
    for (int j = 0; j < kNumEntriesPerFile; ++j) {
      ASSERT_OK(Put(Key(i * kNumEntriesPerFile + j),
                    RandomString(&rnd, kNumBytesPerEntry)));
    }
    ASSERT_OK(Flush());
    MoveFilesToLevel(1);
    ASSERT_EQ(NumTableFilesAtLevel(1), i + 1);
  }

  // Store all the dictionaries generated during a full compaction.
  std::vector<std::string> compression_dicts;
  ROCKSDB_NAMESPACE::SyncPoint::GetInstance()->SetCallBack(
      "BlockBasedTableBuilder::WriteCompressionDictBlock:RawDict",
      [&](void* arg) {
        compression_dicts.emplace_back(static_cast<Slice*>(arg)->ToString());
      });
  ROCKSDB_NAMESPACE::SyncPoint::GetInstance()->EnableProcessing();
  CompactRangeOptions compact_range_opts;
  compact_range_opts.bottommost_level_compaction =
      BottommostLevelCompaction::kForceOptimized;
  ASSERT_OK(db_->CompactRange(compact_range_opts, nullptr, nullptr));

  // Dictionary compression should not be so good as to compress four totally
  // random files into one. If it does then there's probably something wrong
  // with the test.
  ASSERT_GT(NumTableFilesAtLevel(1), 1);

  // Furthermore, there should be one compression dictionary generated per file.
  // And they should all be different from each other.
  ASSERT_EQ(NumTableFilesAtLevel(1),
            static_cast<int>(compression_dicts.size()));
  for (size_t i = 1; i < compression_dicts.size(); ++i) {
    std::string& a = compression_dicts[i - 1];
    std::string& b = compression_dicts[i];
    size_t alen = a.size();
    size_t blen = b.size();
    ASSERT_TRUE(alen != blen || memcmp(a.data(), b.data(), alen) != 0);
  }
}

class CompactionCompressionListener : public EventListener {
 public:
  explicit CompactionCompressionListener(Options* db_options)
      : db_options_(db_options) {}

  void OnCompactionCompleted(DB* db, const CompactionJobInfo& ci) override {
    // Figure out last level with files
    int bottommost_level = 0;
    for (int level = 0; level < db->NumberLevels(); level++) {
      std::string files_at_level;
      ASSERT_TRUE(
          db->GetProperty("rocksdb.num-files-at-level" + NumberToString(level),
                          &files_at_level));
      if (files_at_level != "0") {
        bottommost_level = level;
      }
    }

    if (db_options_->bottommost_compression != kDisableCompressionOption &&
        ci.output_level == bottommost_level) {
      ASSERT_EQ(ci.compression, db_options_->bottommost_compression);
    } else if (db_options_->compression_per_level.size() != 0) {
      ASSERT_EQ(ci.compression,
                db_options_->compression_per_level[ci.output_level]);
    } else {
      ASSERT_EQ(ci.compression, db_options_->compression);
    }
    max_level_checked = std::max(max_level_checked, ci.output_level);
  }

  int max_level_checked = 0;
  const Options* db_options_;
};

TEST_F(DBTest2, CompressionOptions) {
  if (!Zlib_Supported() || !Snappy_Supported()) {
    return;
  }

  Options options = CurrentOptions();
  options.level0_file_num_compaction_trigger = 2;
  options.max_bytes_for_level_base = 100;
  options.max_bytes_for_level_multiplier = 2;
  options.num_levels = 7;
  options.max_background_compactions = 1;

  CompactionCompressionListener* listener =
      new CompactionCompressionListener(&options);
  options.listeners.emplace_back(listener);

  const int kKeySize = 5;
  const int kValSize = 20;
  Random rnd(301);

  for (int iter = 0; iter <= 2; iter++) {
    listener->max_level_checked = 0;

    if (iter == 0) {
      // Use different compression algorithms for different levels but
      // always use Zlib for bottommost level
      options.compression_per_level = {kNoCompression,     kNoCompression,
                                       kNoCompression,     kSnappyCompression,
                                       kSnappyCompression, kSnappyCompression,
                                       kZlibCompression};
      options.compression = kNoCompression;
      options.bottommost_compression = kZlibCompression;
    } else if (iter == 1) {
      // Use Snappy except for bottommost level use ZLib
      options.compression_per_level = {};
      options.compression = kSnappyCompression;
      options.bottommost_compression = kZlibCompression;
    } else if (iter == 2) {
      // Use Snappy everywhere
      options.compression_per_level = {};
      options.compression = kSnappyCompression;
      options.bottommost_compression = kDisableCompressionOption;
    }

    DestroyAndReopen(options);
    // Write 10 random files
    for (int i = 0; i < 10; i++) {
      for (int j = 0; j < 5; j++) {
        ASSERT_OK(
            Put(RandomString(&rnd, kKeySize), RandomString(&rnd, kValSize)));
      }
      ASSERT_OK(Flush());
      dbfull()->TEST_WaitForCompact();
    }

    // Make sure that we wrote enough to check all 7 levels
    ASSERT_EQ(listener->max_level_checked, 6);
  }
}

class CompactionStallTestListener : public EventListener {
 public:
  CompactionStallTestListener() : compacting_files_cnt_(0), compacted_files_cnt_(0) {}

  void OnCompactionBegin(DB* /*db*/, const CompactionJobInfo& ci) override {
    ASSERT_EQ(ci.cf_name, "default");
    ASSERT_EQ(ci.base_input_level, 0);
    ASSERT_EQ(ci.compaction_reason, CompactionReason::kLevelL0FilesNum);
    compacting_files_cnt_ += ci.input_files.size();
  }

  void OnCompactionCompleted(DB* /*db*/, const CompactionJobInfo& ci) override {
    ASSERT_EQ(ci.cf_name, "default");
    ASSERT_EQ(ci.base_input_level, 0);
    ASSERT_EQ(ci.compaction_reason, CompactionReason::kLevelL0FilesNum);
    compacted_files_cnt_ += ci.input_files.size();
  }

  std::atomic<size_t> compacting_files_cnt_;
  std::atomic<size_t> compacted_files_cnt_;
};

TEST_F(DBTest2, CompactionStall) {
  ROCKSDB_NAMESPACE::SyncPoint::GetInstance()->LoadDependency(
      {{"DBImpl::BGWorkCompaction", "DBTest2::CompactionStall:0"},
       {"DBImpl::BGWorkCompaction", "DBTest2::CompactionStall:1"},
       {"DBTest2::CompactionStall:2",
        "DBImpl::NotifyOnCompactionBegin::UnlockMutex"},
       {"DBTest2::CompactionStall:3",
        "DBImpl::NotifyOnCompactionCompleted::UnlockMutex"}});
  ROCKSDB_NAMESPACE::SyncPoint::GetInstance()->EnableProcessing();

  Options options = CurrentOptions();
  options.level0_file_num_compaction_trigger = 4;
  options.max_background_compactions = 40;
  CompactionStallTestListener* listener = new CompactionStallTestListener();
  options.listeners.emplace_back(listener);
  DestroyAndReopen(options);
  // make sure all background compaction jobs can be scheduled
  auto stop_token =
      dbfull()->TEST_write_controler().GetCompactionPressureToken();

  Random rnd(301);

  // 4 Files in L0
  for (int i = 0; i < 4; i++) {
    for (int j = 0; j < 10; j++) {
      ASSERT_OK(Put(RandomString(&rnd, 10), RandomString(&rnd, 10)));
    }
    ASSERT_OK(Flush());
  }

  // Wait for compaction to be triggered
  TEST_SYNC_POINT("DBTest2::CompactionStall:0");

  // Clear "DBImpl::BGWorkCompaction" SYNC_POINT since we want to hold it again
  // at DBTest2::CompactionStall::1
  ROCKSDB_NAMESPACE::SyncPoint::GetInstance()->ClearTrace();

  // Another 6 L0 files to trigger compaction again
  for (int i = 0; i < 6; i++) {
    for (int j = 0; j < 10; j++) {
      ASSERT_OK(Put(RandomString(&rnd, 10), RandomString(&rnd, 10)));
    }
    ASSERT_OK(Flush());
  }

  // Wait for another compaction to be triggered
  TEST_SYNC_POINT("DBTest2::CompactionStall:1");

  // Hold NotifyOnCompactionBegin in the unlock mutex section
  TEST_SYNC_POINT("DBTest2::CompactionStall:2");

  // Hold NotifyOnCompactionCompleted in the unlock mutex section
  TEST_SYNC_POINT("DBTest2::CompactionStall:3");

  dbfull()->TEST_WaitForCompact();
  ASSERT_LT(NumTableFilesAtLevel(0),
            options.level0_file_num_compaction_trigger);
  ASSERT_GT(listener->compacted_files_cnt_.load(),
            10 - options.level0_file_num_compaction_trigger);
  ASSERT_EQ(listener->compacting_files_cnt_.load(), listener->compacted_files_cnt_.load());

  ROCKSDB_NAMESPACE::SyncPoint::GetInstance()->DisableProcessing();
}

#endif  // ROCKSDB_LITE

TEST_F(DBTest2, FirstSnapshotTest) {
  Options options;
  options.write_buffer_size = 100000;  // Small write buffer
  options = CurrentOptions(options);
  CreateAndReopenWithCF({"pikachu"}, options);

  // This snapshot will have sequence number 0 what is expected behaviour.
  const Snapshot* s1 = db_->GetSnapshot();

  Put(1, "k1", std::string(100000, 'x'));  // Fill memtable
  Put(1, "k2", std::string(100000, 'y'));  // Trigger flush

  db_->ReleaseSnapshot(s1);
}

#ifndef ROCKSDB_LITE
TEST_F(DBTest2, DuplicateSnapshot) {
  Options options;
  options = CurrentOptions(options);
  std::vector<const Snapshot*> snapshots;
  DBImpl* dbi = reinterpret_cast<DBImpl*>(db_);
  SequenceNumber oldest_ww_snap, first_ww_snap;

  Put("k", "v");  // inc seq
  snapshots.push_back(db_->GetSnapshot());
  snapshots.push_back(db_->GetSnapshot());
  Put("k", "v");  // inc seq
  snapshots.push_back(db_->GetSnapshot());
  snapshots.push_back(dbi->GetSnapshotForWriteConflictBoundary());
  first_ww_snap = snapshots.back()->GetSequenceNumber();
  Put("k", "v");  // inc seq
  snapshots.push_back(dbi->GetSnapshotForWriteConflictBoundary());
  snapshots.push_back(db_->GetSnapshot());
  Put("k", "v");  // inc seq
  snapshots.push_back(db_->GetSnapshot());

  {
    InstrumentedMutexLock l(dbi->mutex());
    auto seqs = dbi->snapshots().GetAll(&oldest_ww_snap);
    ASSERT_EQ(seqs.size(), 4);  // duplicates are not counted
    ASSERT_EQ(oldest_ww_snap, first_ww_snap);
  }

  for (auto s : snapshots) {
    db_->ReleaseSnapshot(s);
  }
}
#endif  // ROCKSDB_LITE

class PinL0IndexAndFilterBlocksTest
    : public DBTestBase,
      public testing::WithParamInterface<std::tuple<bool, bool>> {
 public:
  PinL0IndexAndFilterBlocksTest() : DBTestBase("/db_pin_l0_index_bloom_test") {}
  void SetUp() override {
    infinite_max_files_ = std::get<0>(GetParam());
    disallow_preload_ = std::get<1>(GetParam());
  }

  void CreateTwoLevels(Options* options, bool close_afterwards) {
    if (infinite_max_files_) {
      options->max_open_files = -1;
    }
    options->create_if_missing = true;
    options->statistics = ROCKSDB_NAMESPACE::CreateDBStatistics();
    BlockBasedTableOptions table_options;
    table_options.cache_index_and_filter_blocks = true;
    table_options.pin_l0_filter_and_index_blocks_in_cache = true;
    table_options.filter_policy.reset(NewBloomFilterPolicy(20));
    options->table_factory.reset(new BlockBasedTableFactory(table_options));
    CreateAndReopenWithCF({"pikachu"}, *options);

    Put(1, "a", "begin");
    Put(1, "z", "end");
    ASSERT_OK(Flush(1));
    // move this table to L1
    dbfull()->TEST_CompactRange(0, nullptr, nullptr, handles_[1]);

    // reset block cache
    table_options.block_cache = NewLRUCache(64 * 1024);
    options->table_factory.reset(NewBlockBasedTableFactory(table_options));
    TryReopenWithColumnFamilies({"default", "pikachu"}, *options);
    // create new table at L0
    Put(1, "a2", "begin2");
    Put(1, "z2", "end2");
    ASSERT_OK(Flush(1));

    if (close_afterwards) {
      Close();  // This ensures that there is no ref to block cache entries
    }
    table_options.block_cache->EraseUnRefEntries();
  }

  bool infinite_max_files_;
  bool disallow_preload_;
};

TEST_P(PinL0IndexAndFilterBlocksTest,
       IndexAndFilterBlocksOfNewTableAddedToCacheWithPinning) {
  Options options = CurrentOptions();
  if (infinite_max_files_) {
    options.max_open_files = -1;
  }
  options.create_if_missing = true;
  options.statistics = ROCKSDB_NAMESPACE::CreateDBStatistics();
  BlockBasedTableOptions table_options;
  table_options.cache_index_and_filter_blocks = true;
  table_options.pin_l0_filter_and_index_blocks_in_cache = true;
  table_options.filter_policy.reset(NewBloomFilterPolicy(20));
  options.table_factory.reset(new BlockBasedTableFactory(table_options));
  CreateAndReopenWithCF({"pikachu"}, options);

  ASSERT_OK(Put(1, "key", "val"));
  // Create a new table.
  ASSERT_OK(Flush(1));

  // index/filter blocks added to block cache right after table creation.
  ASSERT_EQ(1, TestGetTickerCount(options, BLOCK_CACHE_FILTER_MISS));
  ASSERT_EQ(0, TestGetTickerCount(options, BLOCK_CACHE_FILTER_HIT));
  ASSERT_EQ(1, TestGetTickerCount(options, BLOCK_CACHE_INDEX_MISS));
  ASSERT_EQ(0, TestGetTickerCount(options, BLOCK_CACHE_INDEX_HIT));

  // only index/filter were added
  ASSERT_EQ(2, TestGetTickerCount(options, BLOCK_CACHE_ADD));
  ASSERT_EQ(0, TestGetTickerCount(options, BLOCK_CACHE_DATA_MISS));

  std::string value;
  // Miss and hit count should remain the same, they're all pinned.
  db_->KeyMayExist(ReadOptions(), handles_[1], "key", &value);
  ASSERT_EQ(1, TestGetTickerCount(options, BLOCK_CACHE_FILTER_MISS));
  ASSERT_EQ(0, TestGetTickerCount(options, BLOCK_CACHE_FILTER_HIT));
  ASSERT_EQ(1, TestGetTickerCount(options, BLOCK_CACHE_INDEX_MISS));
  ASSERT_EQ(0, TestGetTickerCount(options, BLOCK_CACHE_INDEX_HIT));

  // Miss and hit count should remain the same, they're all pinned.
  value = Get(1, "key");
  ASSERT_EQ(1, TestGetTickerCount(options, BLOCK_CACHE_FILTER_MISS));
  ASSERT_EQ(0, TestGetTickerCount(options, BLOCK_CACHE_FILTER_HIT));
  ASSERT_EQ(1, TestGetTickerCount(options, BLOCK_CACHE_INDEX_MISS));
  ASSERT_EQ(0, TestGetTickerCount(options, BLOCK_CACHE_INDEX_HIT));
}

TEST_P(PinL0IndexAndFilterBlocksTest,
       MultiLevelIndexAndFilterBlocksCachedWithPinning) {
  Options options = CurrentOptions();
  PinL0IndexAndFilterBlocksTest::CreateTwoLevels(&options, false);
  // get base cache values
  uint64_t fm = TestGetTickerCount(options, BLOCK_CACHE_FILTER_MISS);
  uint64_t fh = TestGetTickerCount(options, BLOCK_CACHE_FILTER_HIT);
  uint64_t im = TestGetTickerCount(options, BLOCK_CACHE_INDEX_MISS);
  uint64_t ih = TestGetTickerCount(options, BLOCK_CACHE_INDEX_HIT);

  std::string value;
  // this should be read from L0
  // so cache values don't change
  value = Get(1, "a2");
  ASSERT_EQ(fm, TestGetTickerCount(options, BLOCK_CACHE_FILTER_MISS));
  ASSERT_EQ(fh, TestGetTickerCount(options, BLOCK_CACHE_FILTER_HIT));
  ASSERT_EQ(im, TestGetTickerCount(options, BLOCK_CACHE_INDEX_MISS));
  ASSERT_EQ(ih, TestGetTickerCount(options, BLOCK_CACHE_INDEX_HIT));

  // this should be read from L1
  // the file is opened, prefetching results in a cache filter miss
  // the block is loaded and added to the cache,
  // then the get results in a cache hit for L1
  // When we have inifinite max_files, there is still cache miss because we have
  // reset the block cache
  value = Get(1, "a");
  ASSERT_EQ(fm + 1, TestGetTickerCount(options, BLOCK_CACHE_FILTER_MISS));
  ASSERT_EQ(im + 1, TestGetTickerCount(options, BLOCK_CACHE_INDEX_MISS));
}

TEST_P(PinL0IndexAndFilterBlocksTest, DisablePrefetchingNonL0IndexAndFilter) {
  Options options = CurrentOptions();
  // This ensures that db does not ref anything in the block cache, so
  // EraseUnRefEntries could clear them up.
  bool close_afterwards = true;
  PinL0IndexAndFilterBlocksTest::CreateTwoLevels(&options, close_afterwards);

  // Get base cache values
  uint64_t fm = TestGetTickerCount(options, BLOCK_CACHE_FILTER_MISS);
  uint64_t fh = TestGetTickerCount(options, BLOCK_CACHE_FILTER_HIT);
  uint64_t im = TestGetTickerCount(options, BLOCK_CACHE_INDEX_MISS);
  uint64_t ih = TestGetTickerCount(options, BLOCK_CACHE_INDEX_HIT);

  if (disallow_preload_) {
    // Now we have two files. We narrow the max open files to allow 3 entries
    // so that preloading SST files won't happen.
    options.max_open_files = 13;
    // RocksDB sanitize max open files to at least 20. Modify it back.
    ROCKSDB_NAMESPACE::SyncPoint::GetInstance()->SetCallBack(
        "SanitizeOptions::AfterChangeMaxOpenFiles", [&](void* arg) {
          int* max_open_files = static_cast<int*>(arg);
          *max_open_files = 13;
        });
  }
  ROCKSDB_NAMESPACE::SyncPoint::GetInstance()->EnableProcessing();

  // Reopen database. If max_open_files is set as -1, table readers will be
  // preloaded. This will trigger a BlockBasedTable::Open() and prefetch
  // L0 index and filter. Level 1's prefetching is disabled in DB::Open()
  TryReopenWithColumnFamilies({"default", "pikachu"}, options);

  ROCKSDB_NAMESPACE::SyncPoint::GetInstance()->DisableProcessing();

  if (!disallow_preload_) {
    // After reopen, cache miss are increased by one because we read (and only
    // read) filter and index on L0
    ASSERT_EQ(fm + 1, TestGetTickerCount(options, BLOCK_CACHE_FILTER_MISS));
    ASSERT_EQ(fh, TestGetTickerCount(options, BLOCK_CACHE_FILTER_HIT));
    ASSERT_EQ(im + 1, TestGetTickerCount(options, BLOCK_CACHE_INDEX_MISS));
    ASSERT_EQ(ih, TestGetTickerCount(options, BLOCK_CACHE_INDEX_HIT));
  } else {
    // If max_open_files is not -1, we do not preload table readers, so there is
    // no change.
    ASSERT_EQ(fm, TestGetTickerCount(options, BLOCK_CACHE_FILTER_MISS));
    ASSERT_EQ(fh, TestGetTickerCount(options, BLOCK_CACHE_FILTER_HIT));
    ASSERT_EQ(im, TestGetTickerCount(options, BLOCK_CACHE_INDEX_MISS));
    ASSERT_EQ(ih, TestGetTickerCount(options, BLOCK_CACHE_INDEX_HIT));
  }
  std::string value;
  // this should be read from L0
  value = Get(1, "a2");
  // If max_open_files is -1, we have pinned index and filter in Rep, so there
  // will not be changes in index and filter misses or hits. If max_open_files
  // is not -1, Get() will open a TableReader and prefetch index and filter.
  ASSERT_EQ(fm + 1, TestGetTickerCount(options, BLOCK_CACHE_FILTER_MISS));
  ASSERT_EQ(fh, TestGetTickerCount(options, BLOCK_CACHE_FILTER_HIT));
  ASSERT_EQ(im + 1, TestGetTickerCount(options, BLOCK_CACHE_INDEX_MISS));
  ASSERT_EQ(ih, TestGetTickerCount(options, BLOCK_CACHE_INDEX_HIT));

  // this should be read from L1
  value = Get(1, "a");
  if (!disallow_preload_) {
    // In inifinite max files case, there's a cache miss in executing Get()
    // because index and filter are not prefetched before.
    ASSERT_EQ(fm + 2, TestGetTickerCount(options, BLOCK_CACHE_FILTER_MISS));
    ASSERT_EQ(fh, TestGetTickerCount(options, BLOCK_CACHE_FILTER_HIT));
    ASSERT_EQ(im + 2, TestGetTickerCount(options, BLOCK_CACHE_INDEX_MISS));
    ASSERT_EQ(ih, TestGetTickerCount(options, BLOCK_CACHE_INDEX_HIT));
  } else {
    // In this case, cache miss will be increased by one in
    // BlockBasedTable::Open() because this is not in DB::Open() code path so we
    // will prefetch L1's index and filter. Cache hit will also be increased by
    // one because Get() will read index and filter from the block cache
    // prefetched in previous Open() call.
    ASSERT_EQ(fm + 2, TestGetTickerCount(options, BLOCK_CACHE_FILTER_MISS));
    ASSERT_EQ(fh + 1, TestGetTickerCount(options, BLOCK_CACHE_FILTER_HIT));
    ASSERT_EQ(im + 2, TestGetTickerCount(options, BLOCK_CACHE_INDEX_MISS));
    ASSERT_EQ(ih + 1, TestGetTickerCount(options, BLOCK_CACHE_INDEX_HIT));
  }

  // Force a full compaction to one single file. There will be a block
  // cache read for both of index and filter. If prefetch doesn't explicitly
  // happen, it will happen when verifying the file.
  Compact(1, "a", "zzzzz");
  dbfull()->TEST_WaitForCompact();

  if (!disallow_preload_) {
    ASSERT_EQ(fm + 3, TestGetTickerCount(options, BLOCK_CACHE_FILTER_MISS));
    ASSERT_EQ(fh, TestGetTickerCount(options, BLOCK_CACHE_FILTER_HIT));
    ASSERT_EQ(im + 3, TestGetTickerCount(options, BLOCK_CACHE_INDEX_MISS));
    ASSERT_EQ(ih + 2, TestGetTickerCount(options, BLOCK_CACHE_INDEX_HIT));
  } else {
    ASSERT_EQ(fm + 3, TestGetTickerCount(options, BLOCK_CACHE_FILTER_MISS));
    ASSERT_EQ(fh + 1, TestGetTickerCount(options, BLOCK_CACHE_FILTER_HIT));
    ASSERT_EQ(im + 3, TestGetTickerCount(options, BLOCK_CACHE_INDEX_MISS));
    ASSERT_EQ(ih + 3, TestGetTickerCount(options, BLOCK_CACHE_INDEX_HIT));
  }

  // Bloom and index hit will happen when a Get() happens.
  value = Get(1, "a");
  if (!disallow_preload_) {
    ASSERT_EQ(fm + 3, TestGetTickerCount(options, BLOCK_CACHE_FILTER_MISS));
    ASSERT_EQ(fh + 1, TestGetTickerCount(options, BLOCK_CACHE_FILTER_HIT));
    ASSERT_EQ(im + 3, TestGetTickerCount(options, BLOCK_CACHE_INDEX_MISS));
    ASSERT_EQ(ih + 3, TestGetTickerCount(options, BLOCK_CACHE_INDEX_HIT));
  } else {
    ASSERT_EQ(fm + 3, TestGetTickerCount(options, BLOCK_CACHE_FILTER_MISS));
    ASSERT_EQ(fh + 2, TestGetTickerCount(options, BLOCK_CACHE_FILTER_HIT));
    ASSERT_EQ(im + 3, TestGetTickerCount(options, BLOCK_CACHE_INDEX_MISS));
    ASSERT_EQ(ih + 4, TestGetTickerCount(options, BLOCK_CACHE_INDEX_HIT));
  }
}

INSTANTIATE_TEST_CASE_P(PinL0IndexAndFilterBlocksTest,
                        PinL0IndexAndFilterBlocksTest,
                        ::testing::Values(std::make_tuple(true, false),
                                          std::make_tuple(false, false),
                                          std::make_tuple(false, true)));

#ifndef ROCKSDB_LITE
TEST_F(DBTest2, MaxCompactionBytesTest) {
  Options options = CurrentOptions();
  options.memtable_factory.reset(
      new SpecialSkipListFactory(DBTestBase::kNumKeysByGenerateNewRandomFile));
  options.compaction_style = kCompactionStyleLevel;
  options.write_buffer_size = 200 << 10;
  options.arena_block_size = 4 << 10;
  options.level0_file_num_compaction_trigger = 4;
  options.num_levels = 4;
  options.compression = kNoCompression;
  options.max_bytes_for_level_base = 450 << 10;
  options.target_file_size_base = 100 << 10;
  // Infinite for full compaction.
  options.max_compaction_bytes = options.target_file_size_base * 100;

  Reopen(options);

  Random rnd(301);

  for (int num = 0; num < 8; num++) {
    GenerateNewRandomFile(&rnd);
  }
  CompactRangeOptions cro;
  cro.bottommost_level_compaction = BottommostLevelCompaction::kForceOptimized;
  ASSERT_OK(db_->CompactRange(cro, nullptr, nullptr));
  ASSERT_EQ("0,0,8", FilesPerLevel(0));

  // When compact from Ln -> Ln+1, cut a file if the file overlaps with
  // more than three files in Ln+1.
  options.max_compaction_bytes = options.target_file_size_base * 3;
  Reopen(options);

  GenerateNewRandomFile(&rnd);
  // Add three more small files that overlap with the previous file
  for (int i = 0; i < 3; i++) {
    Put("a", "z");
    ASSERT_OK(Flush());
  }
  dbfull()->TEST_WaitForCompact();

  // Output files to L1 are cut to three pieces, according to
  // options.max_compaction_bytes
  ASSERT_EQ("0,3,8", FilesPerLevel(0));
}

static void UniqueIdCallback(void* arg) {
  int* result = reinterpret_cast<int*>(arg);
  if (*result == -1) {
    *result = 0;
  }

  ROCKSDB_NAMESPACE::SyncPoint::GetInstance()->ClearTrace();
  ROCKSDB_NAMESPACE::SyncPoint::GetInstance()->SetCallBack(
      "GetUniqueIdFromFile:FS_IOC_GETVERSION", UniqueIdCallback);
}

class MockPersistentCache : public PersistentCache {
 public:
  explicit MockPersistentCache(const bool is_compressed, const size_t max_size)
      : is_compressed_(is_compressed), max_size_(max_size) {
    ROCKSDB_NAMESPACE::SyncPoint::GetInstance()->EnableProcessing();
    ROCKSDB_NAMESPACE::SyncPoint::GetInstance()->SetCallBack(
        "GetUniqueIdFromFile:FS_IOC_GETVERSION", UniqueIdCallback);
  }

  ~MockPersistentCache() override {}

  PersistentCache::StatsType Stats() override {
    return PersistentCache::StatsType();
  }

  Status Insert(const Slice& page_key, const char* data,
                const size_t size) override {
    MutexLock _(&lock_);

    if (size_ > max_size_) {
      size_ -= data_.begin()->second.size();
      data_.erase(data_.begin());
    }

    data_.insert(std::make_pair(page_key.ToString(), std::string(data, size)));
    size_ += size;
    return Status::OK();
  }

  Status Lookup(const Slice& page_key, std::unique_ptr<char[]>* data,
                size_t* size) override {
    MutexLock _(&lock_);
    auto it = data_.find(page_key.ToString());
    if (it == data_.end()) {
      return Status::NotFound();
    }

    assert(page_key.ToString() == it->first);
    data->reset(new char[it->second.size()]);
    memcpy(data->get(), it->second.c_str(), it->second.size());
    *size = it->second.size();
    return Status::OK();
  }

  bool IsCompressed() override { return is_compressed_; }

  std::string GetPrintableOptions() const override {
    return "MockPersistentCache";
  }

  port::Mutex lock_;
  std::map<std::string, std::string> data_;
  const bool is_compressed_ = true;
  size_t size_ = 0;
  const size_t max_size_ = 10 * 1024;  // 10KiB
};

#ifdef OS_LINUX
// Make sure that in CPU time perf context counters, Env::NowCPUNanos()
// is used, rather than Env::CPUNanos();
TEST_F(DBTest2, TestPerfContextGetCpuTime) {
  // force resizing table cache so table handle is not preloaded so that
  // we can measure find_table_nanos during Get().
  dbfull()->TEST_table_cache()->SetCapacity(0);
  ASSERT_OK(Put("foo", "bar"));
  ASSERT_OK(Flush());
  env_->now_cpu_count_.store(0);

  // CPU timing is not enabled with kEnableTimeExceptForMutex
  SetPerfLevel(PerfLevel::kEnableTimeExceptForMutex);
  ASSERT_EQ("bar", Get("foo"));
  ASSERT_EQ(0, get_perf_context()->get_cpu_nanos);
  ASSERT_EQ(0, env_->now_cpu_count_.load());

  uint64_t kDummyAddonTime = uint64_t{1000000000000};

  // Add time to NowNanos() reading.
  ROCKSDB_NAMESPACE::SyncPoint::GetInstance()->SetCallBack(
      "TableCache::FindTable:0",
      [&](void* /*arg*/) { env_->addon_time_.fetch_add(kDummyAddonTime); });
  ROCKSDB_NAMESPACE::SyncPoint::GetInstance()->EnableProcessing();

  SetPerfLevel(PerfLevel::kEnableTimeAndCPUTimeExceptForMutex);
  ASSERT_EQ("bar", Get("foo"));
  ASSERT_GT(env_->now_cpu_count_.load(), 2);
  ASSERT_LT(get_perf_context()->get_cpu_nanos, kDummyAddonTime);
  ASSERT_GT(get_perf_context()->find_table_nanos, kDummyAddonTime);

  SetPerfLevel(PerfLevel::kDisable);
  ROCKSDB_NAMESPACE::SyncPoint::GetInstance()->DisableProcessing();
}

TEST_F(DBTest2, TestPerfContextIterCpuTime) {
  DestroyAndReopen(CurrentOptions());
  // force resizing table cache so table handle is not preloaded so that
  // we can measure find_table_nanos during iteration
  dbfull()->TEST_table_cache()->SetCapacity(0);

  const size_t kNumEntries = 10;
  for (size_t i = 0; i < kNumEntries; ++i) {
    ASSERT_OK(Put("k" + ToString(i), "v" + ToString(i)));
  }
  ASSERT_OK(Flush());
  for (size_t i = 0; i < kNumEntries; ++i) {
    ASSERT_EQ("v" + ToString(i), Get("k" + ToString(i)));
  }
  std::string last_key = "k" + ToString(kNumEntries - 1);
  std::string last_value = "v" + ToString(kNumEntries - 1);
  env_->now_cpu_count_.store(0);

  // CPU timing is not enabled with kEnableTimeExceptForMutex
  SetPerfLevel(PerfLevel::kEnableTimeExceptForMutex);
  Iterator* iter = db_->NewIterator(ReadOptions());
  iter->Seek("k0");
  ASSERT_TRUE(iter->Valid());
  ASSERT_EQ("v0", iter->value().ToString());
  iter->SeekForPrev(last_key);
  ASSERT_TRUE(iter->Valid());
  iter->SeekToLast();
  ASSERT_TRUE(iter->Valid());
  ASSERT_EQ(last_value, iter->value().ToString());
  iter->SeekToFirst();
  ASSERT_TRUE(iter->Valid());
  ASSERT_EQ("v0", iter->value().ToString());
  ASSERT_EQ(0, get_perf_context()->iter_seek_cpu_nanos);
  iter->Next();
  ASSERT_TRUE(iter->Valid());
  ASSERT_EQ("v1", iter->value().ToString());
  ASSERT_EQ(0, get_perf_context()->iter_next_cpu_nanos);
  iter->Prev();
  ASSERT_TRUE(iter->Valid());
  ASSERT_EQ("v0", iter->value().ToString());
  ASSERT_EQ(0, get_perf_context()->iter_prev_cpu_nanos);
  ASSERT_EQ(0, env_->now_cpu_count_.load());
  delete iter;

  uint64_t kDummyAddonTime = uint64_t{1000000000000};

  // Add time to NowNanos() reading.
  ROCKSDB_NAMESPACE::SyncPoint::GetInstance()->SetCallBack(
      "TableCache::FindTable:0",
      [&](void* /*arg*/) { env_->addon_time_.fetch_add(kDummyAddonTime); });
  ROCKSDB_NAMESPACE::SyncPoint::GetInstance()->EnableProcessing();

  SetPerfLevel(PerfLevel::kEnableTimeAndCPUTimeExceptForMutex);
  iter = db_->NewIterator(ReadOptions());
  iter->Seek("k0");
  ASSERT_TRUE(iter->Valid());
  ASSERT_EQ("v0", iter->value().ToString());
  iter->SeekForPrev(last_key);
  ASSERT_TRUE(iter->Valid());
  iter->SeekToLast();
  ASSERT_TRUE(iter->Valid());
  ASSERT_EQ(last_value, iter->value().ToString());
  iter->SeekToFirst();
  ASSERT_TRUE(iter->Valid());
  ASSERT_EQ("v0", iter->value().ToString());
  ASSERT_GT(get_perf_context()->iter_seek_cpu_nanos, 0);
  ASSERT_LT(get_perf_context()->iter_seek_cpu_nanos, kDummyAddonTime);
  iter->Next();
  ASSERT_TRUE(iter->Valid());
  ASSERT_EQ("v1", iter->value().ToString());
  ASSERT_GT(get_perf_context()->iter_next_cpu_nanos, 0);
  ASSERT_LT(get_perf_context()->iter_next_cpu_nanos, kDummyAddonTime);
  iter->Prev();
  ASSERT_TRUE(iter->Valid());
  ASSERT_EQ("v0", iter->value().ToString());
  ASSERT_GT(get_perf_context()->iter_prev_cpu_nanos, 0);
  ASSERT_LT(get_perf_context()->iter_prev_cpu_nanos, kDummyAddonTime);
  ASSERT_GE(env_->now_cpu_count_.load(), 12);
  ASSERT_GT(get_perf_context()->find_table_nanos, kDummyAddonTime);

  SetPerfLevel(PerfLevel::kDisable);
  ROCKSDB_NAMESPACE::SyncPoint::GetInstance()->DisableProcessing();
  delete iter;
}
#endif  // OS_LINUX

// GetUniqueIdFromFile is not implemented on these platforms. Persistent cache
// breaks when that function is not implemented and no regular block cache is
// provided.
#if !defined(OS_SOLARIS) && !defined(OS_WIN)
TEST_F(DBTest2, PersistentCache) {
  int num_iter = 80;

  Options options;
  options.write_buffer_size = 64 * 1024;  // small write buffer
  options.statistics = ROCKSDB_NAMESPACE::CreateDBStatistics();
  options = CurrentOptions(options);

  auto bsizes = {/*no block cache*/ 0, /*1M*/ 1 * 1024 * 1024};
  auto types = {/*compressed*/ 1, /*uncompressed*/ 0};
  for (auto bsize : bsizes) {
    for (auto type : types) {
      BlockBasedTableOptions table_options;
      table_options.persistent_cache.reset(
          new MockPersistentCache(type, 10 * 1024));
      table_options.no_block_cache = true;
      table_options.block_cache = bsize ? NewLRUCache(bsize) : nullptr;
      table_options.block_cache_compressed = nullptr;
      options.table_factory.reset(NewBlockBasedTableFactory(table_options));

      DestroyAndReopen(options);
      CreateAndReopenWithCF({"pikachu"}, options);
      // default column family doesn't have block cache
      Options no_block_cache_opts;
      no_block_cache_opts.statistics = options.statistics;
      no_block_cache_opts = CurrentOptions(no_block_cache_opts);
      BlockBasedTableOptions table_options_no_bc;
      table_options_no_bc.no_block_cache = true;
      no_block_cache_opts.table_factory.reset(
          NewBlockBasedTableFactory(table_options_no_bc));
      ReopenWithColumnFamilies(
          {"default", "pikachu"},
          std::vector<Options>({no_block_cache_opts, options}));

      Random rnd(301);

      // Write 8MB (80 values, each 100K)
      ASSERT_EQ(NumTableFilesAtLevel(0, 1), 0);
      std::vector<std::string> values;
      std::string str;
      for (int i = 0; i < num_iter; i++) {
        if (i % 4 == 0) {  // high compression ratio
          str = RandomString(&rnd, 1000);
        }
        values.push_back(str);
        ASSERT_OK(Put(1, Key(i), values[i]));
      }

      // flush all data from memtable so that reads are from block cache
      ASSERT_OK(Flush(1));

      for (int i = 0; i < num_iter; i++) {
        ASSERT_EQ(Get(1, Key(i)), values[i]);
      }

      auto hit = options.statistics->getTickerCount(PERSISTENT_CACHE_HIT);
      auto miss = options.statistics->getTickerCount(PERSISTENT_CACHE_MISS);

      ASSERT_GT(hit, 0);
      ASSERT_GT(miss, 0);
    }
  }
}
#endif  // !defined(OS_SOLARIS) && !defined(OS_WIN)

namespace {
void CountSyncPoint() {
  TEST_SYNC_POINT_CALLBACK("DBTest2::MarkedPoint", nullptr /* arg */);
}
}  // namespace

TEST_F(DBTest2, SyncPointMarker) {
  std::atomic<int> sync_point_called(0);
  ROCKSDB_NAMESPACE::SyncPoint::GetInstance()->SetCallBack(
      "DBTest2::MarkedPoint",
      [&](void* /*arg*/) { sync_point_called.fetch_add(1); });

  // The first dependency enforces Marker can be loaded before MarkedPoint.
  // The second checks that thread 1's MarkedPoint should be disabled here.
  // Execution order:
  // |   Thread 1    |  Thread 2   |
  // |               |   Marker    |
  // |  MarkedPoint  |             |
  // | Thread1First  |             |
  // |               | MarkedPoint |
  ROCKSDB_NAMESPACE::SyncPoint::GetInstance()->LoadDependencyAndMarkers(
      {{"DBTest2::SyncPointMarker:Thread1First", "DBTest2::MarkedPoint"}},
      {{"DBTest2::SyncPointMarker:Marker", "DBTest2::MarkedPoint"}});

  ROCKSDB_NAMESPACE::SyncPoint::GetInstance()->EnableProcessing();

  std::function<void()> func1 = [&]() {
    CountSyncPoint();
    TEST_SYNC_POINT("DBTest2::SyncPointMarker:Thread1First");
  };

  std::function<void()> func2 = [&]() {
    TEST_SYNC_POINT("DBTest2::SyncPointMarker:Marker");
    CountSyncPoint();
  };

  auto thread1 = port::Thread(func1);
  auto thread2 = port::Thread(func2);
  thread1.join();
  thread2.join();

  // Callback is only executed once
  ASSERT_EQ(sync_point_called.load(), 1);
  ROCKSDB_NAMESPACE::SyncPoint::GetInstance()->DisableProcessing();
}
#endif

size_t GetEncodedEntrySize(size_t key_size, size_t value_size) {
  std::string buffer;

  PutVarint32(&buffer, static_cast<uint32_t>(0));
  PutVarint32(&buffer, static_cast<uint32_t>(key_size));
  PutVarint32(&buffer, static_cast<uint32_t>(value_size));

  return buffer.size() + key_size + value_size;
}

TEST_F(DBTest2, ReadAmpBitmap) {
  Options options = CurrentOptions();
  BlockBasedTableOptions bbto;
  uint32_t bytes_per_bit[2] = {1, 16};
  for (size_t k = 0; k < 2; k++) {
    // Disable delta encoding to make it easier to calculate read amplification
    bbto.use_delta_encoding = false;
    // Huge block cache to make it easier to calculate read amplification
    bbto.block_cache = NewLRUCache(1024 * 1024 * 1024);
    bbto.read_amp_bytes_per_bit = bytes_per_bit[k];
    options.table_factory.reset(NewBlockBasedTableFactory(bbto));
    options.statistics = ROCKSDB_NAMESPACE::CreateDBStatistics();
    DestroyAndReopen(options);

    const size_t kNumEntries = 10000;

    Random rnd(301);
    for (size_t i = 0; i < kNumEntries; i++) {
      ASSERT_OK(Put(Key(static_cast<int>(i)), RandomString(&rnd, 100)));
    }
    ASSERT_OK(Flush());

    Close();
    Reopen(options);

    // Read keys/values randomly and verify that reported read amp error
    // is less than 2%
    uint64_t total_useful_bytes = 0;
    std::set<int> read_keys;
    std::string value;
    for (size_t i = 0; i < kNumEntries * 5; i++) {
      int key_idx = rnd.Next() % kNumEntries;
      std::string key = Key(key_idx);
      ASSERT_OK(db_->Get(ReadOptions(), key, &value));

      if (read_keys.find(key_idx) == read_keys.end()) {
        auto internal_key = InternalKey(key, 0, ValueType::kTypeValue);
        total_useful_bytes +=
            GetEncodedEntrySize(internal_key.size(), value.size());
        read_keys.insert(key_idx);
      }

      double expected_read_amp =
          static_cast<double>(total_useful_bytes) /
          options.statistics->getTickerCount(READ_AMP_TOTAL_READ_BYTES);

      double read_amp =
          static_cast<double>(options.statistics->getTickerCount(
              READ_AMP_ESTIMATE_USEFUL_BYTES)) /
          options.statistics->getTickerCount(READ_AMP_TOTAL_READ_BYTES);

      double error_pct = fabs(expected_read_amp - read_amp) * 100;
      // Error between reported read amp and real read amp should be less than
      // 2%
      EXPECT_LE(error_pct, 2);
    }

    // Make sure we read every thing in the DB (which is smaller than our cache)
    Iterator* iter = db_->NewIterator(ReadOptions());
    for (iter->SeekToFirst(); iter->Valid(); iter->Next()) {
      ASSERT_EQ(iter->value().ToString(), Get(iter->key().ToString()));
    }
    delete iter;

    // Read amp is on average 100% since we read all what we loaded in memory
    if (k == 0) {
      ASSERT_EQ(
          options.statistics->getTickerCount(READ_AMP_ESTIMATE_USEFUL_BYTES),
          options.statistics->getTickerCount(READ_AMP_TOTAL_READ_BYTES));
    } else {
      ASSERT_NEAR(
          options.statistics->getTickerCount(READ_AMP_ESTIMATE_USEFUL_BYTES) *
              1.0f /
              options.statistics->getTickerCount(READ_AMP_TOTAL_READ_BYTES),
          1, .01);
    }
  }
}

#ifndef OS_SOLARIS // GetUniqueIdFromFile is not implemented
TEST_F(DBTest2, ReadAmpBitmapLiveInCacheAfterDBClose) {
  {
    const int kIdBufLen = 100;
    char id_buf[kIdBufLen];
#ifndef OS_WIN
    // You can't open a directory on windows using random access file
    std::unique_ptr<RandomAccessFile> file;
    ASSERT_OK(env_->NewRandomAccessFile(dbname_, &file, EnvOptions()));
    if (file->GetUniqueId(id_buf, kIdBufLen) == 0) {
      // fs holding db directory doesn't support getting a unique file id,
      // this means that running this test will fail because lru_cache will load
      // the blocks again regardless of them being already in the cache
      return;
    }
#else
    std::unique_ptr<Directory> dir;
    ASSERT_OK(env_->NewDirectory(dbname_, &dir));
    if (dir->GetUniqueId(id_buf, kIdBufLen) == 0) {
      // fs holding db directory doesn't support getting a unique file id,
      // this means that running this test will fail because lru_cache will load
      // the blocks again regardless of them being already in the cache
      return;
    }
#endif
  }
  uint32_t bytes_per_bit[2] = {1, 16};
  for (size_t k = 0; k < 2; k++) {
    std::shared_ptr<Cache> lru_cache = NewLRUCache(1024 * 1024 * 1024);
    std::shared_ptr<Statistics> stats = ROCKSDB_NAMESPACE::CreateDBStatistics();

    Options options = CurrentOptions();
    BlockBasedTableOptions bbto;
    // Disable delta encoding to make it easier to calculate read amplification
    bbto.use_delta_encoding = false;
    // Huge block cache to make it easier to calculate read amplification
    bbto.block_cache = lru_cache;
    bbto.read_amp_bytes_per_bit = bytes_per_bit[k];
    options.table_factory.reset(NewBlockBasedTableFactory(bbto));
    options.statistics = stats;
    DestroyAndReopen(options);

    const int kNumEntries = 10000;

    Random rnd(301);
    for (int i = 0; i < kNumEntries; i++) {
      ASSERT_OK(Put(Key(i), RandomString(&rnd, 100)));
    }
    ASSERT_OK(Flush());

    Close();
    Reopen(options);

    uint64_t total_useful_bytes = 0;
    std::set<int> read_keys;
    std::string value;
    // Iter1: Read half the DB, Read even keys
    // Key(0), Key(2), Key(4), Key(6), Key(8), ...
    for (int i = 0; i < kNumEntries; i += 2) {
      std::string key = Key(i);
      ASSERT_OK(db_->Get(ReadOptions(), key, &value));

      if (read_keys.find(i) == read_keys.end()) {
        auto internal_key = InternalKey(key, 0, ValueType::kTypeValue);
        total_useful_bytes +=
            GetEncodedEntrySize(internal_key.size(), value.size());
        read_keys.insert(i);
      }
    }

    size_t total_useful_bytes_iter1 =
        options.statistics->getTickerCount(READ_AMP_ESTIMATE_USEFUL_BYTES);
    size_t total_loaded_bytes_iter1 =
        options.statistics->getTickerCount(READ_AMP_TOTAL_READ_BYTES);

    Close();
    std::shared_ptr<Statistics> new_statistics =
        ROCKSDB_NAMESPACE::CreateDBStatistics();
    // Destroy old statistics obj that the blocks in lru_cache are pointing to
    options.statistics.reset();
    // Use the statistics object that we just created
    options.statistics = new_statistics;
    Reopen(options);

    // Iter2: Read half the DB, Read odd keys
    // Key(1), Key(3), Key(5), Key(7), Key(9), ...
    for (int i = 1; i < kNumEntries; i += 2) {
      std::string key = Key(i);
      ASSERT_OK(db_->Get(ReadOptions(), key, &value));

      if (read_keys.find(i) == read_keys.end()) {
        auto internal_key = InternalKey(key, 0, ValueType::kTypeValue);
        total_useful_bytes +=
            GetEncodedEntrySize(internal_key.size(), value.size());
        read_keys.insert(i);
      }
    }

    size_t total_useful_bytes_iter2 =
        options.statistics->getTickerCount(READ_AMP_ESTIMATE_USEFUL_BYTES);
    size_t total_loaded_bytes_iter2 =
        options.statistics->getTickerCount(READ_AMP_TOTAL_READ_BYTES);


    // Read amp is on average 100% since we read all what we loaded in memory
    if (k == 0) {
      ASSERT_EQ(total_useful_bytes_iter1 + total_useful_bytes_iter2,
                total_loaded_bytes_iter1 + total_loaded_bytes_iter2);
    } else {
      ASSERT_NEAR((total_useful_bytes_iter1 + total_useful_bytes_iter2) * 1.0f /
                      (total_loaded_bytes_iter1 + total_loaded_bytes_iter2),
                  1, .01);
    }
  }
}
#endif // !OS_SOLARIS

#ifndef ROCKSDB_LITE
TEST_F(DBTest2, AutomaticCompactionOverlapManualCompaction) {
  Options options = CurrentOptions();
  options.num_levels = 3;
  options.IncreaseParallelism(20);
  DestroyAndReopen(options);

  ASSERT_OK(Put(Key(0), "a"));
  ASSERT_OK(Put(Key(5), "a"));
  ASSERT_OK(Flush());

  ASSERT_OK(Put(Key(10), "a"));
  ASSERT_OK(Put(Key(15), "a"));
  ASSERT_OK(Flush());

  CompactRangeOptions cro;
  cro.change_level = true;
  cro.target_level = 2;
  ASSERT_OK(db_->CompactRange(cro, nullptr, nullptr));

  auto get_stat = [](std::string level_str, LevelStatType type,
                     std::map<std::string, std::string> props) {
    auto prop_str =
        "compaction." + level_str + "." +
        InternalStats::compaction_level_stats.at(type).property_name.c_str();
    auto prop_item = props.find(prop_str);
    return prop_item == props.end() ? 0 : std::stod(prop_item->second);
  };

  // Trivial move 2 files to L2
  ASSERT_EQ("0,0,2", FilesPerLevel());
  // Also test that the stats GetMapProperty API reporting the same result
  {
    std::map<std::string, std::string> prop;
    ASSERT_TRUE(dbfull()->GetMapProperty("rocksdb.cfstats", &prop));
    ASSERT_EQ(0, get_stat("L0", LevelStatType::NUM_FILES, prop));
    ASSERT_EQ(0, get_stat("L1", LevelStatType::NUM_FILES, prop));
    ASSERT_EQ(2, get_stat("L2", LevelStatType::NUM_FILES, prop));
    ASSERT_EQ(2, get_stat("Sum", LevelStatType::NUM_FILES, prop));
  }

  // While the compaction is running, we will create 2 new files that
  // can fit in L2, these 2 files will be moved to L2 and overlap with
  // the running compaction and break the LSM consistency.
  ROCKSDB_NAMESPACE::SyncPoint::GetInstance()->SetCallBack(
      "CompactionJob::Run():Start", [&](void* /*arg*/) {
        ASSERT_OK(
            dbfull()->SetOptions({{"level0_file_num_compaction_trigger", "2"},
                                  {"max_bytes_for_level_base", "1"}}));
        ASSERT_OK(Put(Key(6), "a"));
        ASSERT_OK(Put(Key(7), "a"));
        ASSERT_OK(Flush());

        ASSERT_OK(Put(Key(8), "a"));
        ASSERT_OK(Put(Key(9), "a"));
        ASSERT_OK(Flush());
      });
  ROCKSDB_NAMESPACE::SyncPoint::GetInstance()->EnableProcessing();

  // Run a manual compaction that will compact the 2 files in L2
  // into 1 file in L2
  cro.exclusive_manual_compaction = false;
  cro.bottommost_level_compaction = BottommostLevelCompaction::kForceOptimized;
  ASSERT_OK(db_->CompactRange(cro, nullptr, nullptr));

  ROCKSDB_NAMESPACE::SyncPoint::GetInstance()->DisableProcessing();

  // Test that the stats GetMapProperty API reporting 1 file in L2
  {
    std::map<std::string, std::string> prop;
    ASSERT_TRUE(dbfull()->GetMapProperty("rocksdb.cfstats", &prop));
    ASSERT_EQ(1, get_stat("L2", LevelStatType::NUM_FILES, prop));
  }
}

TEST_F(DBTest2, ManualCompactionOverlapManualCompaction) {
  Options options = CurrentOptions();
  options.num_levels = 2;
  options.IncreaseParallelism(20);
  options.disable_auto_compactions = true;
  DestroyAndReopen(options);

  ASSERT_OK(Put(Key(0), "a"));
  ASSERT_OK(Put(Key(5), "a"));
  ASSERT_OK(Flush());

  ASSERT_OK(Put(Key(10), "a"));
  ASSERT_OK(Put(Key(15), "a"));
  ASSERT_OK(Flush());

  ASSERT_OK(db_->CompactRange(CompactRangeOptions(), nullptr, nullptr));

  // Trivial move 2 files to L1
  ASSERT_EQ("0,2", FilesPerLevel());

  std::function<void()> bg_manual_compact = [&]() {
    std::string k1 = Key(6);
    std::string k2 = Key(9);
    Slice k1s(k1);
    Slice k2s(k2);
    CompactRangeOptions cro;
    cro.exclusive_manual_compaction = false;
    ASSERT_OK(db_->CompactRange(cro, &k1s, &k2s));
  };
  ROCKSDB_NAMESPACE::port::Thread bg_thread;

  // While the compaction is running, we will create 2 new files that
  // can fit in L1, these 2 files will be moved to L1 and overlap with
  // the running compaction and break the LSM consistency.
  std::atomic<bool> flag(false);
  ROCKSDB_NAMESPACE::SyncPoint::GetInstance()->SetCallBack(
      "CompactionJob::Run():Start", [&](void* /*arg*/) {
        if (flag.exchange(true)) {
          // We want to make sure to call this callback only once
          return;
        }
        ASSERT_OK(Put(Key(6), "a"));
        ASSERT_OK(Put(Key(7), "a"));
        ASSERT_OK(Flush());

        ASSERT_OK(Put(Key(8), "a"));
        ASSERT_OK(Put(Key(9), "a"));
        ASSERT_OK(Flush());

        // Start a non-exclusive manual compaction in a bg thread
        bg_thread = port::Thread(bg_manual_compact);
        // This manual compaction conflict with the other manual compaction
        // so it should wait until the first compaction finish
        env_->SleepForMicroseconds(1000000);
      });
  ROCKSDB_NAMESPACE::SyncPoint::GetInstance()->EnableProcessing();

  // Run a manual compaction that will compact the 2 files in L1
  // into 1 file in L1
  CompactRangeOptions cro;
  cro.exclusive_manual_compaction = false;
  cro.bottommost_level_compaction = BottommostLevelCompaction::kForceOptimized;
  ASSERT_OK(db_->CompactRange(cro, nullptr, nullptr));
  bg_thread.join();

  ROCKSDB_NAMESPACE::SyncPoint::GetInstance()->DisableProcessing();
}

TEST_F(DBTest2, PausingManualCompaction1) {
  Options options = CurrentOptions();
  options.disable_auto_compactions = true;
  options.num_levels = 7;

  DestroyAndReopen(options);
  Random rnd(301);
  // Generate a file containing 10 keys.
  for (int i = 0; i < 10; i++) {
    ASSERT_OK(Put(Key(i), RandomString(&rnd, 50)));
  }
  ASSERT_OK(Flush());

  // Generate another file containing same keys
  for (int i = 0; i < 10; i++) {
    ASSERT_OK(Put(Key(i), RandomString(&rnd, 50)));
  }
  ASSERT_OK(Flush());

  int manual_compactions_paused = 0;
  ROCKSDB_NAMESPACE::SyncPoint::GetInstance()->SetCallBack(
      "CompactionJob::Run():PausingManualCompaction:1", [&](void* arg) {
        auto paused = reinterpret_cast<std::atomic<bool>*>(arg);
        ASSERT_FALSE(paused->load(std::memory_order_acquire));
        paused->store(true, std::memory_order_release);
        manual_compactions_paused += 1;
      });
  ROCKSDB_NAMESPACE::SyncPoint::GetInstance()->EnableProcessing();

  std::vector<std::string> files_before_compact, files_after_compact;
  // Remember file name before compaction is triggered
  std::vector<LiveFileMetaData> files_meta;
  dbfull()->GetLiveFilesMetaData(&files_meta);
  for (auto file : files_meta) {
    files_before_compact.push_back(file.name);
  }

  // OK, now trigger a manual compaction
  dbfull()->CompactRange(CompactRangeOptions(), nullptr, nullptr);

  // Wait for compactions to get scheduled and stopped
  dbfull()->TEST_WaitForCompact(true);

  // Get file names after compaction is stopped
  files_meta.clear();
  dbfull()->GetLiveFilesMetaData(&files_meta);
  for (auto file : files_meta) {
    files_after_compact.push_back(file.name);
  }

  // Like nothing happened
  ASSERT_EQ(files_before_compact, files_after_compact);
  ASSERT_EQ(manual_compactions_paused, 1);

  manual_compactions_paused = 0;
  // Now make sure CompactFiles also not run
  dbfull()->CompactFiles(ROCKSDB_NAMESPACE::CompactionOptions(),
                         files_before_compact, 0);
  // Wait for manual compaction to get scheduled and finish
  dbfull()->TEST_WaitForCompact(true);

  files_meta.clear();
  files_after_compact.clear();
  dbfull()->GetLiveFilesMetaData(&files_meta);
  for (auto file : files_meta) {
    files_after_compact.push_back(file.name);
  }

  ASSERT_EQ(files_before_compact, files_after_compact);
  // CompactFiles returns at entry point
  ASSERT_EQ(manual_compactions_paused, 0);

  ROCKSDB_NAMESPACE::SyncPoint::GetInstance()->DisableProcessing();
}

// PausingManualCompaction does not affect auto compaction
TEST_F(DBTest2, PausingManualCompaction2) {
  Options options = CurrentOptions();
  options.level0_file_num_compaction_trigger = 2;
  options.disable_auto_compactions = false;

  DestroyAndReopen(options);
  dbfull()->DisableManualCompaction();

  Random rnd(301);
  for (int i = 0; i < 2; i++) {
    // Generate a file containing 10 keys.
    for (int j = 0; j < 100; j++) {
      ASSERT_OK(Put(Key(j), RandomString(&rnd, 50)));
    }
    ASSERT_OK(Flush());
  }
  ASSERT_OK(dbfull()->TEST_WaitForCompact(true));

  std::vector<LiveFileMetaData> files_meta;
  dbfull()->GetLiveFilesMetaData(&files_meta);
  ASSERT_EQ(files_meta.size(), 1);
}

TEST_F(DBTest2, PausingManualCompaction3) {
  CompactRangeOptions compact_options;
  Options options = CurrentOptions();
  options.disable_auto_compactions = true;
  options.num_levels = 7;

  Random rnd(301);
  auto generate_files = [&]() {
    for (int i = 0; i < options.num_levels; i++) {
      for (int j = 0; j < options.num_levels - i + 1; j++) {
        for (int k = 0; k < 1000; k++) {
          ASSERT_OK(Put(Key(k + j * 1000), RandomString(&rnd, 50)));
        }
        Flush();
      }

      for (int l = 1; l < options.num_levels - i; l++) {
        MoveFilesToLevel(l);
      }
    }
  };

  DestroyAndReopen(options);
  generate_files();
#ifndef ROCKSDB_LITE
  ASSERT_EQ("2,3,4,5,6,7,8", FilesPerLevel());
#endif  // !ROCKSDB_LITE
  int run_manual_compactions = 0;
  ROCKSDB_NAMESPACE::SyncPoint::GetInstance()->SetCallBack(
      "CompactionJob::Run():PausingManualCompaction:1",
      [&](void* /*arg*/) { run_manual_compactions++; });
  ROCKSDB_NAMESPACE::SyncPoint::GetInstance()->EnableProcessing();

  dbfull()->DisableManualCompaction();
  dbfull()->CompactRange(compact_options, nullptr, nullptr);
  dbfull()->TEST_WaitForCompact(true);
  // As manual compaction disabled, not even reach sync point
  ASSERT_EQ(run_manual_compactions, 0);
#ifndef ROCKSDB_LITE
  ASSERT_EQ("2,3,4,5,6,7,8", FilesPerLevel());
#endif  // !ROCKSDB_LITE

  ROCKSDB_NAMESPACE::SyncPoint::GetInstance()->ClearCallBack(
      "CompactionJob::Run():PausingManualCompaction:1");
  dbfull()->EnableManualCompaction();
  dbfull()->CompactRange(compact_options, nullptr, nullptr);
  dbfull()->TEST_WaitForCompact(true);
#ifndef ROCKSDB_LITE
  ASSERT_EQ("0,0,0,0,0,0,2", FilesPerLevel());
#endif  // !ROCKSDB_LITE

  ROCKSDB_NAMESPACE::SyncPoint::GetInstance()->DisableProcessing();
}

TEST_F(DBTest2, PausingManualCompaction4) {
  CompactRangeOptions compact_options;
  Options options = CurrentOptions();
  options.disable_auto_compactions = true;
  options.num_levels = 7;

  Random rnd(301);
  auto generate_files = [&]() {
    for (int i = 0; i < options.num_levels; i++) {
      for (int j = 0; j < options.num_levels - i + 1; j++) {
        for (int k = 0; k < 1000; k++) {
          ASSERT_OK(Put(Key(k + j * 1000), RandomString(&rnd, 50)));
        }
        Flush();
      }

      for (int l = 1; l < options.num_levels - i; l++) {
        MoveFilesToLevel(l);
      }
    }
  };

  DestroyAndReopen(options);
  generate_files();
#ifndef ROCKSDB_LITE
  ASSERT_EQ("2,3,4,5,6,7,8", FilesPerLevel());
#endif  // !ROCKSDB_LITE
  int run_manual_compactions = 0;
  ROCKSDB_NAMESPACE::SyncPoint::GetInstance()->SetCallBack(
      "CompactionJob::Run():PausingManualCompaction:2", [&](void* arg) {
        auto paused = reinterpret_cast<std::atomic<bool>*>(arg);
        ASSERT_FALSE(paused->load(std::memory_order_acquire));
        paused->store(true, std::memory_order_release);
        run_manual_compactions++;
      });
  ROCKSDB_NAMESPACE::SyncPoint::GetInstance()->EnableProcessing();

  dbfull()->EnableManualCompaction();
  dbfull()->CompactRange(compact_options, nullptr, nullptr);
  dbfull()->TEST_WaitForCompact(true);
  ASSERT_EQ(run_manual_compactions, 1);
#ifndef ROCKSDB_LITE
  ASSERT_EQ("2,3,4,5,6,7,8", FilesPerLevel());
#endif  // !ROCKSDB_LITE

  ROCKSDB_NAMESPACE::SyncPoint::GetInstance()->ClearCallBack(
      "CompactionJob::Run():PausingManualCompaction:2");
  dbfull()->EnableManualCompaction();
  dbfull()->CompactRange(compact_options, nullptr, nullptr);
  dbfull()->TEST_WaitForCompact(true);
#ifndef ROCKSDB_LITE
  ASSERT_EQ("0,0,0,0,0,0,2", FilesPerLevel());
#endif  // !ROCKSDB_LITE

  ROCKSDB_NAMESPACE::SyncPoint::GetInstance()->DisableProcessing();
}

TEST_F(DBTest2, OptimizeForPointLookup) {
  Options options = CurrentOptions();
  Close();
  options.OptimizeForPointLookup(2);
  ASSERT_OK(DB::Open(options, dbname_, &db_));

  ASSERT_OK(Put("foo", "v1"));
  ASSERT_EQ("v1", Get("foo"));
  Flush();
  ASSERT_EQ("v1", Get("foo"));
}

TEST_F(DBTest2, OptimizeForSmallDB) {
  Options options = CurrentOptions();
  Close();
  options.OptimizeForSmallDb();

  // Find the cache object
  ASSERT_EQ(std::string(BlockBasedTableFactory::kName),
            std::string(options.table_factory->Name()));
  BlockBasedTableOptions* table_options =
      reinterpret_cast<BlockBasedTableOptions*>(
          options.table_factory->GetOptions());
  ASSERT_TRUE(table_options != nullptr);
  std::shared_ptr<Cache> cache = table_options->block_cache;

  ASSERT_EQ(0, cache->GetUsage());
  ASSERT_OK(DB::Open(options, dbname_, &db_));
  ASSERT_OK(Put("foo", "v1"));

  // memtable size is costed to the block cache
  ASSERT_NE(0, cache->GetUsage());

  ASSERT_EQ("v1", Get("foo"));
  Flush();

  size_t prev_size = cache->GetUsage();
  // Remember block cache size, so that we can find that
  // it is filled after Get().
  // Use pinnable slice so that it can ping the block so that
  // when we check the size it is not evicted.
  PinnableSlice value;
  ASSERT_OK(db_->Get(ReadOptions(), db_->DefaultColumnFamily(), "foo", &value));
  ASSERT_GT(cache->GetUsage(), prev_size);
  value.Reset();
}

#endif  // ROCKSDB_LITE

TEST_F(DBTest2, GetRaceFlush1) {
  ASSERT_OK(Put("foo", "v1"));

  ROCKSDB_NAMESPACE::SyncPoint::GetInstance()->LoadDependency(
      {{"DBImpl::GetImpl:1", "DBTest2::GetRaceFlush:1"},
       {"DBTest2::GetRaceFlush:2", "DBImpl::GetImpl:2"}});

  ROCKSDB_NAMESPACE::SyncPoint::GetInstance()->EnableProcessing();

  ROCKSDB_NAMESPACE::port::Thread t1([&] {
    TEST_SYNC_POINT("DBTest2::GetRaceFlush:1");
    ASSERT_OK(Put("foo", "v2"));
    Flush();
    TEST_SYNC_POINT("DBTest2::GetRaceFlush:2");
  });

  // Get() is issued after the first Put(), so it should see either
  // "v1" or "v2".
  ASSERT_NE("NOT_FOUND", Get("foo"));
  t1.join();
  ROCKSDB_NAMESPACE::SyncPoint::GetInstance()->DisableProcessing();
}

TEST_F(DBTest2, GetRaceFlush2) {
  ASSERT_OK(Put("foo", "v1"));

  ROCKSDB_NAMESPACE::SyncPoint::GetInstance()->LoadDependency(
      {{"DBImpl::GetImpl:3", "DBTest2::GetRaceFlush:1"},
       {"DBTest2::GetRaceFlush:2", "DBImpl::GetImpl:4"}});

  ROCKSDB_NAMESPACE::SyncPoint::GetInstance()->EnableProcessing();

  port::Thread t1([&] {
    TEST_SYNC_POINT("DBTest2::GetRaceFlush:1");
    ASSERT_OK(Put("foo", "v2"));
    Flush();
    TEST_SYNC_POINT("DBTest2::GetRaceFlush:2");
  });

  // Get() is issued after the first Put(), so it should see either
  // "v1" or "v2".
  ASSERT_NE("NOT_FOUND", Get("foo"));
  t1.join();
  ROCKSDB_NAMESPACE::SyncPoint::GetInstance()->DisableProcessing();
}

TEST_F(DBTest2, DirectIO) {
  if (!IsDirectIOSupported()) {
    return;
  }
  Options options = CurrentOptions();
  options.use_direct_reads = options.use_direct_io_for_flush_and_compaction =
      true;
  options.allow_mmap_reads = options.allow_mmap_writes = false;
  DestroyAndReopen(options);

  ASSERT_OK(Put(Key(0), "a"));
  ASSERT_OK(Put(Key(5), "a"));
  ASSERT_OK(Flush());

  ASSERT_OK(Put(Key(10), "a"));
  ASSERT_OK(Put(Key(15), "a"));
  ASSERT_OK(Flush());

  ASSERT_OK(db_->CompactRange(CompactRangeOptions(), nullptr, nullptr));
  Reopen(options);
}

TEST_F(DBTest2, MemtableOnlyIterator) {
  Options options = CurrentOptions();
  CreateAndReopenWithCF({"pikachu"}, options);

  ASSERT_OK(Put(1, "foo", "first"));
  ASSERT_OK(Put(1, "bar", "second"));

  ReadOptions ropt;
  ropt.read_tier = kMemtableTier;
  std::string value;
  Iterator* it = nullptr;

  // Before flushing
  // point lookups
  ASSERT_OK(db_->Get(ropt, handles_[1], "foo", &value));
  ASSERT_EQ("first", value);
  ASSERT_OK(db_->Get(ropt, handles_[1], "bar", &value));
  ASSERT_EQ("second", value);

  // Memtable-only iterator (read_tier=kMemtableTier); data not flushed yet.
  it = db_->NewIterator(ropt, handles_[1]);
  int count = 0;
  for (it->SeekToFirst(); it->Valid(); it->Next()) {
    ASSERT_TRUE(it->Valid());
    count++;
  }
  ASSERT_TRUE(!it->Valid());
  ASSERT_EQ(2, count);
  delete it;

  Flush(1);

  // After flushing
  // point lookups
  ASSERT_OK(db_->Get(ropt, handles_[1], "foo", &value));
  ASSERT_EQ("first", value);
  ASSERT_OK(db_->Get(ropt, handles_[1], "bar", &value));
  ASSERT_EQ("second", value);
  // nothing should be returned using memtable-only iterator after flushing.
  it = db_->NewIterator(ropt, handles_[1]);
  count = 0;
  for (it->SeekToFirst(); it->Valid(); it->Next()) {
    ASSERT_TRUE(it->Valid());
    count++;
  }
  ASSERT_TRUE(!it->Valid());
  ASSERT_EQ(0, count);
  delete it;

  // Add a key to memtable
  ASSERT_OK(Put(1, "foobar", "third"));
  it = db_->NewIterator(ropt, handles_[1]);
  count = 0;
  for (it->SeekToFirst(); it->Valid(); it->Next()) {
    ASSERT_TRUE(it->Valid());
    ASSERT_EQ("foobar", it->key().ToString());
    ASSERT_EQ("third", it->value().ToString());
    count++;
  }
  ASSERT_TRUE(!it->Valid());
  ASSERT_EQ(1, count);
  delete it;
}

TEST_F(DBTest2, LowPriWrite) {
  Options options = CurrentOptions();
  // Compaction pressure should trigger since 6 files
  options.level0_file_num_compaction_trigger = 4;
  options.level0_slowdown_writes_trigger = 12;
  options.level0_stop_writes_trigger = 30;
  options.delayed_write_rate = 8 * 1024 * 1024;
  Reopen(options);

  std::atomic<int> rate_limit_count(0);

  ROCKSDB_NAMESPACE::SyncPoint::GetInstance()->SetCallBack(
      "GenericRateLimiter::Request:1", [&](void* arg) {
        rate_limit_count.fetch_add(1);
        int64_t* rate_bytes_per_sec = static_cast<int64_t*>(arg);
        ASSERT_EQ(1024 * 1024, *rate_bytes_per_sec);
      });
  // Block compaction
  ROCKSDB_NAMESPACE::SyncPoint::GetInstance()->LoadDependency({
      {"DBTest.LowPriWrite:0", "DBImpl::BGWorkCompaction"},
  });
  ROCKSDB_NAMESPACE::SyncPoint::GetInstance()->EnableProcessing();
  WriteOptions wo;
  for (int i = 0; i < 6; i++) {
    wo.low_pri = false;
    Put("", "", wo);
    wo.low_pri = true;
    Put("", "", wo);
    Flush();
  }
  ASSERT_EQ(0, rate_limit_count.load());
  wo.low_pri = true;
  Put("", "", wo);
  ASSERT_EQ(1, rate_limit_count.load());
  wo.low_pri = false;
  Put("", "", wo);
  ASSERT_EQ(1, rate_limit_count.load());

  TEST_SYNC_POINT("DBTest.LowPriWrite:0");
  ROCKSDB_NAMESPACE::SyncPoint::GetInstance()->DisableProcessing();

  dbfull()->TEST_WaitForCompact();
  wo.low_pri = true;
  Put("", "", wo);
  ASSERT_EQ(1, rate_limit_count.load());
  wo.low_pri = false;
  Put("", "", wo);
  ASSERT_EQ(1, rate_limit_count.load());
}

#ifndef ROCKSDB_LITE
TEST_F(DBTest2, RateLimitedCompactionReads) {
  // compaction input has 512KB data
  const int kNumKeysPerFile = 128;
  const int kBytesPerKey = 1024;
  const int kNumL0Files = 4;

  for (auto use_direct_io : {false, true}) {
    if (use_direct_io && !IsDirectIOSupported()) {
      continue;
    }
    Options options = CurrentOptions();
    options.compression = kNoCompression;
    options.level0_file_num_compaction_trigger = kNumL0Files;
    options.memtable_factory.reset(new SpecialSkipListFactory(kNumKeysPerFile));
    options.new_table_reader_for_compaction_inputs = true;
    // takes roughly one second, split into 100 x 10ms intervals. Each interval
    // permits 5.12KB, which is smaller than the block size, so this test
    // exercises the code for chunking reads.
    options.rate_limiter.reset(NewGenericRateLimiter(
        static_cast<int64_t>(kNumL0Files * kNumKeysPerFile *
                             kBytesPerKey) /* rate_bytes_per_sec */,
        10 * 1000 /* refill_period_us */, 10 /* fairness */,
        RateLimiter::Mode::kReadsOnly));
    options.use_direct_reads = options.use_direct_io_for_flush_and_compaction =
        use_direct_io;
    BlockBasedTableOptions bbto;
    bbto.block_size = 16384;
    bbto.no_block_cache = true;
    options.table_factory.reset(new BlockBasedTableFactory(bbto));
    DestroyAndReopen(options);

    for (int i = 0; i < kNumL0Files; ++i) {
      for (int j = 0; j <= kNumKeysPerFile; ++j) {
        ASSERT_OK(Put(Key(j), DummyString(kBytesPerKey)));
      }
      dbfull()->TEST_WaitForFlushMemTable();
      ASSERT_EQ(i + 1, NumTableFilesAtLevel(0));
    }
    dbfull()->TEST_WaitForCompact();
    ASSERT_EQ(0, NumTableFilesAtLevel(0));

    ASSERT_EQ(0, options.rate_limiter->GetTotalBytesThrough(Env::IO_HIGH));
    // should be slightly above 512KB due to non-data blocks read. Arbitrarily
    // chose 1MB as the upper bound on the total bytes read.
    size_t rate_limited_bytes =
        options.rate_limiter->GetTotalBytesThrough(Env::IO_LOW);
    // Include the explicit prefetch of the footer in direct I/O case.
    size_t direct_io_extra = use_direct_io ? 512 * 1024 : 0;
    ASSERT_GE(
        rate_limited_bytes,
        static_cast<size_t>(kNumKeysPerFile * kBytesPerKey * kNumL0Files));
    ASSERT_LT(
        rate_limited_bytes,
        static_cast<size_t>(2 * kNumKeysPerFile * kBytesPerKey * kNumL0Files +
                            direct_io_extra));

    Iterator* iter = db_->NewIterator(ReadOptions());
    for (iter->SeekToFirst(); iter->Valid(); iter->Next()) {
      ASSERT_EQ(iter->value().ToString(), DummyString(kBytesPerKey));
    }
    delete iter;
    // bytes read for user iterator shouldn't count against the rate limit.
    ASSERT_EQ(rate_limited_bytes,
              static_cast<size_t>(
                  options.rate_limiter->GetTotalBytesThrough(Env::IO_LOW)));
  }
}
#endif  // ROCKSDB_LITE

// Make sure DB can be reopen with reduced number of levels, given no file
// is on levels higher than the new num_levels.
TEST_F(DBTest2, ReduceLevel) {
  Options options;
  options.disable_auto_compactions = true;
  options.num_levels = 7;
  Reopen(options);
  Put("foo", "bar");
  Flush();
  MoveFilesToLevel(6);
#ifndef ROCKSDB_LITE
  ASSERT_EQ("0,0,0,0,0,0,1", FilesPerLevel());
#endif  // !ROCKSDB_LITE
  CompactRangeOptions compact_options;
  compact_options.change_level = true;
  compact_options.target_level = 1;
  dbfull()->CompactRange(compact_options, nullptr, nullptr);
#ifndef ROCKSDB_LITE
  ASSERT_EQ("0,1", FilesPerLevel());
#endif  // !ROCKSDB_LITE
  options.num_levels = 3;
  Reopen(options);
#ifndef ROCKSDB_LITE
  ASSERT_EQ("0,1", FilesPerLevel());
#endif  // !ROCKSDB_LITE
}

// Test that ReadCallback is actually used in both memtbale and sst tables
TEST_F(DBTest2, ReadCallbackTest) {
  Options options;
  options.disable_auto_compactions = true;
  options.num_levels = 7;
  Reopen(options);
  std::vector<const Snapshot*> snapshots;
  // Try to create a db with multiple layers and a memtable
  const std::string key = "foo";
  const std::string value = "bar";
  // This test assumes that the seq start with 1 and increased by 1 after each
  // write batch of size 1. If that behavior changes, the test needs to be
  // updated as well.
  // TODO(myabandeh): update this test to use the seq number that is returned by
  // the DB instead of assuming what seq the DB used.
  int i = 1;
  for (; i < 10; i++) {
    Put(key, value + std::to_string(i));
    // Take a snapshot to avoid the value being removed during compaction
    auto snapshot = dbfull()->GetSnapshot();
    snapshots.push_back(snapshot);
  }
  Flush();
  for (; i < 20; i++) {
    Put(key, value + std::to_string(i));
    // Take a snapshot to avoid the value being removed during compaction
    auto snapshot = dbfull()->GetSnapshot();
    snapshots.push_back(snapshot);
  }
  Flush();
  MoveFilesToLevel(6);
#ifndef ROCKSDB_LITE
  ASSERT_EQ("0,0,0,0,0,0,2", FilesPerLevel());
#endif  // !ROCKSDB_LITE
  for (; i < 30; i++) {
    Put(key, value + std::to_string(i));
    auto snapshot = dbfull()->GetSnapshot();
    snapshots.push_back(snapshot);
  }
  Flush();
#ifndef ROCKSDB_LITE
  ASSERT_EQ("1,0,0,0,0,0,2", FilesPerLevel());
#endif  // !ROCKSDB_LITE
  // And also add some values to the memtable
  for (; i < 40; i++) {
    Put(key, value + std::to_string(i));
    auto snapshot = dbfull()->GetSnapshot();
    snapshots.push_back(snapshot);
  }

  class TestReadCallback : public ReadCallback {
   public:
    explicit TestReadCallback(SequenceNumber snapshot)
        : ReadCallback(snapshot), snapshot_(snapshot) {}
    bool IsVisibleFullCheck(SequenceNumber seq) override {
      return seq <= snapshot_;
    }

   private:
    SequenceNumber snapshot_;
  };

  for (int seq = 1; seq < i; seq++) {
    PinnableSlice pinnable_val;
    ReadOptions roptions;
    TestReadCallback callback(seq);
    bool dont_care = true;
    DBImpl::GetImplOptions get_impl_options;
    get_impl_options.column_family = dbfull()->DefaultColumnFamily();
    get_impl_options.value = &pinnable_val;
    get_impl_options.value_found = &dont_care;
    get_impl_options.callback = &callback;
    Status s = dbfull()->GetImpl(roptions, key, get_impl_options);
    ASSERT_TRUE(s.ok());
    // Assuming that after each Put the DB increased seq by one, the value and
    // seq number must be equal since we also inc value by 1 after each Put.
    ASSERT_EQ(value + std::to_string(seq), pinnable_val.ToString());
  }

  for (auto snapshot : snapshots) {
    dbfull()->ReleaseSnapshot(snapshot);
  }
}

#ifndef ROCKSDB_LITE

TEST_F(DBTest2, LiveFilesOmitObsoleteFiles) {
  // Regression test for race condition where an obsolete file is returned to
  // user as a "live file" but then deleted, all while file deletions are
  // disabled.
  //
  // It happened like this:
  //
  // 1. [flush thread] Log file "x.log" found by FindObsoleteFiles
  // 2. [user thread] DisableFileDeletions, GetSortedWalFiles are called and the
  //    latter returned "x.log"
  // 3. [flush thread] PurgeObsoleteFiles deleted "x.log"
  // 4. [user thread] Reading "x.log" failed
  //
  // Unfortunately the only regression test I can come up with involves sleep.
  // We cannot set SyncPoints to repro since, once the fix is applied, the
  // SyncPoints would cause a deadlock as the repro's sequence of events is now
  // prohibited.
  //
  // Instead, if we sleep for a second between Find and Purge, and ensure the
  // read attempt happens after purge, then the sequence of events will almost
  // certainly happen on the old code.
  ROCKSDB_NAMESPACE::SyncPoint::GetInstance()->LoadDependency({
      {"DBImpl::BackgroundCallFlush:FilesFound",
       "DBTest2::LiveFilesOmitObsoleteFiles:FlushTriggered"},
      {"DBImpl::PurgeObsoleteFiles:End",
       "DBTest2::LiveFilesOmitObsoleteFiles:LiveFilesCaptured"},
  });
  ROCKSDB_NAMESPACE::SyncPoint::GetInstance()->SetCallBack(
      "DBImpl::PurgeObsoleteFiles:Begin",
      [&](void* /*arg*/) { env_->SleepForMicroseconds(1000000); });
  ROCKSDB_NAMESPACE::SyncPoint::GetInstance()->EnableProcessing();

  Put("key", "val");
  FlushOptions flush_opts;
  flush_opts.wait = false;
  db_->Flush(flush_opts);
  TEST_SYNC_POINT("DBTest2::LiveFilesOmitObsoleteFiles:FlushTriggered");

  db_->DisableFileDeletions();
  VectorLogPtr log_files;
  db_->GetSortedWalFiles(log_files);
  TEST_SYNC_POINT("DBTest2::LiveFilesOmitObsoleteFiles:LiveFilesCaptured");
  for (const auto& log_file : log_files) {
    ASSERT_OK(env_->FileExists(LogFileName(dbname_, log_file->LogNumber())));
  }

  db_->EnableFileDeletions();
  ROCKSDB_NAMESPACE::SyncPoint::GetInstance()->DisableProcessing();
}

TEST_F(DBTest2, TestNumPread) {
  Options options = CurrentOptions();
  // disable block cache
  BlockBasedTableOptions table_options;
  table_options.no_block_cache = true;
  options.table_factory.reset(NewBlockBasedTableFactory(table_options));
  Reopen(options);
  env_->count_random_reads_ = true;

  env_->random_file_open_counter_.store(0);
  ASSERT_OK(Put("bar", "foo"));
  ASSERT_OK(Put("foo", "bar"));
  ASSERT_OK(Flush());
  // After flush, we'll open the file and read footer, meta block,
  // property block and index block.
  ASSERT_EQ(4, env_->random_read_counter_.Read());
  ASSERT_EQ(1, env_->random_file_open_counter_.load());

  // One pread per a normal data block read
  env_->random_file_open_counter_.store(0);
  env_->random_read_counter_.Reset();
  ASSERT_EQ("bar", Get("foo"));
  ASSERT_EQ(1, env_->random_read_counter_.Read());
  // All files are already opened.
  ASSERT_EQ(0, env_->random_file_open_counter_.load());

  env_->random_file_open_counter_.store(0);
  env_->random_read_counter_.Reset();
  ASSERT_OK(Put("bar2", "foo2"));
  ASSERT_OK(Put("foo2", "bar2"));
  ASSERT_OK(Flush());
  // After flush, we'll open the file and read footer, meta block,
  // property block and index block.
  ASSERT_EQ(4, env_->random_read_counter_.Read());
  ASSERT_EQ(1, env_->random_file_open_counter_.load());

  // Compaction needs two input blocks, which requires 2 preads, and
  // generate a new SST file which needs 4 preads (footer, meta block,
  // property block and index block). In total 6.
  env_->random_file_open_counter_.store(0);
  env_->random_read_counter_.Reset();
  ASSERT_OK(db_->CompactRange(CompactRangeOptions(), nullptr, nullptr));
  ASSERT_EQ(6, env_->random_read_counter_.Read());
  // All compactin input files should have already been opened.
  ASSERT_EQ(1, env_->random_file_open_counter_.load());

  // One pread per a normal data block read
  env_->random_file_open_counter_.store(0);
  env_->random_read_counter_.Reset();
  ASSERT_EQ("foo2", Get("bar2"));
  ASSERT_EQ(1, env_->random_read_counter_.Read());
  // SST files are already opened.
  ASSERT_EQ(0, env_->random_file_open_counter_.load());
}

TEST_F(DBTest2, TraceAndReplay) {
  Options options = CurrentOptions();
  options.merge_operator = MergeOperators::CreatePutOperator();
  ReadOptions ro;
  WriteOptions wo;
  TraceOptions trace_opts;
  EnvOptions env_opts;
  CreateAndReopenWithCF({"pikachu"}, options);
  Random rnd(301);
  Iterator* single_iter = nullptr;

  ASSERT_TRUE(db_->EndTrace().IsIOError());

  std::string trace_filename = dbname_ + "/rocksdb.trace";
  std::unique_ptr<TraceWriter> trace_writer;
  ASSERT_OK(NewFileTraceWriter(env_, env_opts, trace_filename, &trace_writer));
  ASSERT_OK(db_->StartTrace(trace_opts, std::move(trace_writer)));

  ASSERT_OK(Put(0, "a", "1"));
  ASSERT_OK(Merge(0, "b", "2"));
  ASSERT_OK(Delete(0, "c"));
  ASSERT_OK(SingleDelete(0, "d"));
  ASSERT_OK(db_->DeleteRange(wo, dbfull()->DefaultColumnFamily(), "e", "f"));

  WriteBatch batch;
  ASSERT_OK(batch.Put("f", "11"));
  ASSERT_OK(batch.Merge("g", "12"));
  ASSERT_OK(batch.Delete("h"));
  ASSERT_OK(batch.SingleDelete("i"));
  ASSERT_OK(batch.DeleteRange("j", "k"));
  ASSERT_OK(db_->Write(wo, &batch));

  single_iter = db_->NewIterator(ro);
  single_iter->Seek("f");
  single_iter->SeekForPrev("g");
  delete single_iter;

  ASSERT_EQ("1", Get(0, "a"));
  ASSERT_EQ("12", Get(0, "g"));

  ASSERT_OK(Put(1, "foo", "bar"));
  ASSERT_OK(Put(1, "rocksdb", "rocks"));
  ASSERT_EQ("NOT_FOUND", Get(1, "leveldb"));

  ASSERT_OK(db_->EndTrace());
  // These should not get into the trace file as it is after EndTrace.
  Put("hello", "world");
  Merge("foo", "bar");

  // Open another db, replay, and verify the data
  std::string value;
  std::string dbname2 = test::TmpDir(env_) + "/db_replay";
  ASSERT_OK(DestroyDB(dbname2, options));

  // Using a different name than db2, to pacify infer's use-after-lifetime
  // warnings (http://fbinfer.com).
  DB* db2_init = nullptr;
  options.create_if_missing = true;
  ASSERT_OK(DB::Open(options, dbname2, &db2_init));
  ColumnFamilyHandle* cf;
  ASSERT_OK(
      db2_init->CreateColumnFamily(ColumnFamilyOptions(), "pikachu", &cf));
  delete cf;
  delete db2_init;

  DB* db2 = nullptr;
  std::vector<ColumnFamilyDescriptor> column_families;
  ColumnFamilyOptions cf_options;
  cf_options.merge_operator = MergeOperators::CreatePutOperator();
  column_families.push_back(ColumnFamilyDescriptor("default", cf_options));
  column_families.push_back(
      ColumnFamilyDescriptor("pikachu", ColumnFamilyOptions()));
  std::vector<ColumnFamilyHandle*> handles;
  ASSERT_OK(DB::Open(DBOptions(), dbname2, column_families, &handles, &db2));

  env_->SleepForMicroseconds(100);
  // Verify that the keys don't already exist
  ASSERT_TRUE(db2->Get(ro, handles[0], "a", &value).IsNotFound());
  ASSERT_TRUE(db2->Get(ro, handles[0], "g", &value).IsNotFound());

  std::unique_ptr<TraceReader> trace_reader;
  ASSERT_OK(NewFileTraceReader(env_, env_opts, trace_filename, &trace_reader));
  Replayer replayer(db2, handles_, std::move(trace_reader));
  ASSERT_OK(replayer.Replay());

  ASSERT_OK(db2->Get(ro, handles[0], "a", &value));
  ASSERT_EQ("1", value);
  ASSERT_OK(db2->Get(ro, handles[0], "g", &value));
  ASSERT_EQ("12", value);
  ASSERT_TRUE(db2->Get(ro, handles[0], "hello", &value).IsNotFound());
  ASSERT_TRUE(db2->Get(ro, handles[0], "world", &value).IsNotFound());

  ASSERT_OK(db2->Get(ro, handles[1], "foo", &value));
  ASSERT_EQ("bar", value);
  ASSERT_OK(db2->Get(ro, handles[1], "rocksdb", &value));
  ASSERT_EQ("rocks", value);

  for (auto handle : handles) {
    delete handle;
  }
  delete db2;
  ASSERT_OK(DestroyDB(dbname2, options));
}

TEST_F(DBTest2, TraceWithLimit) {
  Options options = CurrentOptions();
  options.merge_operator = MergeOperators::CreatePutOperator();
  ReadOptions ro;
  WriteOptions wo;
  TraceOptions trace_opts;
  EnvOptions env_opts;
  CreateAndReopenWithCF({"pikachu"}, options);
  Random rnd(301);

  // test the max trace file size options
  trace_opts.max_trace_file_size = 5;
  std::string trace_filename = dbname_ + "/rocksdb.trace1";
  std::unique_ptr<TraceWriter> trace_writer;
  ASSERT_OK(NewFileTraceWriter(env_, env_opts, trace_filename, &trace_writer));
  ASSERT_OK(db_->StartTrace(trace_opts, std::move(trace_writer)));
  ASSERT_OK(Put(0, "a", "1"));
  ASSERT_OK(Put(0, "b", "1"));
  ASSERT_OK(Put(0, "c", "1"));
  ASSERT_OK(db_->EndTrace());

  std::string dbname2 = test::TmpDir(env_) + "/db_replay2";
  std::string value;
  ASSERT_OK(DestroyDB(dbname2, options));

  // Using a different name than db2, to pacify infer's use-after-lifetime
  // warnings (http://fbinfer.com).
  DB* db2_init = nullptr;
  options.create_if_missing = true;
  ASSERT_OK(DB::Open(options, dbname2, &db2_init));
  ColumnFamilyHandle* cf;
  ASSERT_OK(
      db2_init->CreateColumnFamily(ColumnFamilyOptions(), "pikachu", &cf));
  delete cf;
  delete db2_init;

  DB* db2 = nullptr;
  std::vector<ColumnFamilyDescriptor> column_families;
  ColumnFamilyOptions cf_options;
  cf_options.merge_operator = MergeOperators::CreatePutOperator();
  column_families.push_back(ColumnFamilyDescriptor("default", cf_options));
  column_families.push_back(
      ColumnFamilyDescriptor("pikachu", ColumnFamilyOptions()));
  std::vector<ColumnFamilyHandle*> handles;
  ASSERT_OK(DB::Open(DBOptions(), dbname2, column_families, &handles, &db2));

  env_->SleepForMicroseconds(100);
  // Verify that the keys don't already exist
  ASSERT_TRUE(db2->Get(ro, handles[0], "a", &value).IsNotFound());
  ASSERT_TRUE(db2->Get(ro, handles[0], "b", &value).IsNotFound());
  ASSERT_TRUE(db2->Get(ro, handles[0], "c", &value).IsNotFound());

  std::unique_ptr<TraceReader> trace_reader;
  ASSERT_OK(NewFileTraceReader(env_, env_opts, trace_filename, &trace_reader));
  Replayer replayer(db2, handles_, std::move(trace_reader));
  ASSERT_OK(replayer.Replay());

  ASSERT_TRUE(db2->Get(ro, handles[0], "a", &value).IsNotFound());
  ASSERT_TRUE(db2->Get(ro, handles[0], "b", &value).IsNotFound());
  ASSERT_TRUE(db2->Get(ro, handles[0], "c", &value).IsNotFound());

  for (auto handle : handles) {
    delete handle;
  }
  delete db2;
  ASSERT_OK(DestroyDB(dbname2, options));
}

TEST_F(DBTest2, TraceWithSampling) {
  Options options = CurrentOptions();
  ReadOptions ro;
  WriteOptions wo;
  TraceOptions trace_opts;
  EnvOptions env_opts;
  CreateAndReopenWithCF({"pikachu"}, options);
  Random rnd(301);

  // test the trace file sampling options
  trace_opts.sampling_frequency = 2;
  std::string trace_filename = dbname_ + "/rocksdb.trace_sampling";
  std::unique_ptr<TraceWriter> trace_writer;
  ASSERT_OK(NewFileTraceWriter(env_, env_opts, trace_filename, &trace_writer));
  ASSERT_OK(db_->StartTrace(trace_opts, std::move(trace_writer)));
  ASSERT_OK(Put(0, "a", "1"));
  ASSERT_OK(Put(0, "b", "2"));
  ASSERT_OK(Put(0, "c", "3"));
  ASSERT_OK(Put(0, "d", "4"));
  ASSERT_OK(Put(0, "e", "5"));
  ASSERT_OK(db_->EndTrace());

  std::string dbname2 = test::TmpDir(env_) + "/db_replay_sampling";
  std::string value;
  ASSERT_OK(DestroyDB(dbname2, options));

  // Using a different name than db2, to pacify infer's use-after-lifetime
  // warnings (http://fbinfer.com).
  DB* db2_init = nullptr;
  options.create_if_missing = true;
  ASSERT_OK(DB::Open(options, dbname2, &db2_init));
  ColumnFamilyHandle* cf;
  ASSERT_OK(
      db2_init->CreateColumnFamily(ColumnFamilyOptions(), "pikachu", &cf));
  delete cf;
  delete db2_init;

  DB* db2 = nullptr;
  std::vector<ColumnFamilyDescriptor> column_families;
  ColumnFamilyOptions cf_options;
  column_families.push_back(ColumnFamilyDescriptor("default", cf_options));
  column_families.push_back(
      ColumnFamilyDescriptor("pikachu", ColumnFamilyOptions()));
  std::vector<ColumnFamilyHandle*> handles;
  ASSERT_OK(DB::Open(DBOptions(), dbname2, column_families, &handles, &db2));

  env_->SleepForMicroseconds(100);
  ASSERT_TRUE(db2->Get(ro, handles[0], "a", &value).IsNotFound());
  ASSERT_TRUE(db2->Get(ro, handles[0], "b", &value).IsNotFound());
  ASSERT_TRUE(db2->Get(ro, handles[0], "c", &value).IsNotFound());
  ASSERT_TRUE(db2->Get(ro, handles[0], "d", &value).IsNotFound());
  ASSERT_TRUE(db2->Get(ro, handles[0], "e", &value).IsNotFound());

  std::unique_ptr<TraceReader> trace_reader;
  ASSERT_OK(NewFileTraceReader(env_, env_opts, trace_filename, &trace_reader));
  Replayer replayer(db2, handles_, std::move(trace_reader));
  ASSERT_OK(replayer.Replay());

  ASSERT_TRUE(db2->Get(ro, handles[0], "a", &value).IsNotFound());
  ASSERT_FALSE(db2->Get(ro, handles[0], "b", &value).IsNotFound());
  ASSERT_TRUE(db2->Get(ro, handles[0], "c", &value).IsNotFound());
  ASSERT_FALSE(db2->Get(ro, handles[0], "d", &value).IsNotFound());
  ASSERT_TRUE(db2->Get(ro, handles[0], "e", &value).IsNotFound());

  for (auto handle : handles) {
    delete handle;
  }
  delete db2;
  ASSERT_OK(DestroyDB(dbname2, options));
}

TEST_F(DBTest2, TraceWithFilter) {
  Options options = CurrentOptions();
  options.merge_operator = MergeOperators::CreatePutOperator();
  ReadOptions ro;
  WriteOptions wo;
  TraceOptions trace_opts;
  EnvOptions env_opts;
  CreateAndReopenWithCF({"pikachu"}, options);
  Random rnd(301);
  Iterator* single_iter = nullptr;

  trace_opts.filter = TraceFilterType::kTraceFilterWrite;

  std::string trace_filename = dbname_ + "/rocksdb.trace";
  std::unique_ptr<TraceWriter> trace_writer;
  ASSERT_OK(NewFileTraceWriter(env_, env_opts, trace_filename, &trace_writer));
  ASSERT_OK(db_->StartTrace(trace_opts, std::move(trace_writer)));

  ASSERT_OK(Put(0, "a", "1"));
  ASSERT_OK(Merge(0, "b", "2"));
  ASSERT_OK(Delete(0, "c"));
  ASSERT_OK(SingleDelete(0, "d"));
  ASSERT_OK(db_->DeleteRange(wo, dbfull()->DefaultColumnFamily(), "e", "f"));

  WriteBatch batch;
  ASSERT_OK(batch.Put("f", "11"));
  ASSERT_OK(batch.Merge("g", "12"));
  ASSERT_OK(batch.Delete("h"));
  ASSERT_OK(batch.SingleDelete("i"));
  ASSERT_OK(batch.DeleteRange("j", "k"));
  ASSERT_OK(db_->Write(wo, &batch));

  single_iter = db_->NewIterator(ro);
  single_iter->Seek("f");
  single_iter->SeekForPrev("g");
  delete single_iter;

  ASSERT_EQ("1", Get(0, "a"));
  ASSERT_EQ("12", Get(0, "g"));

  ASSERT_OK(Put(1, "foo", "bar"));
  ASSERT_OK(Put(1, "rocksdb", "rocks"));
  ASSERT_EQ("NOT_FOUND", Get(1, "leveldb"));

  ASSERT_OK(db_->EndTrace());
  // These should not get into the trace file as it is after EndTrace.
  Put("hello", "world");
  Merge("foo", "bar");

  // Open another db, replay, and verify the data
  std::string value;
  std::string dbname2 = test::TmpDir(env_) + "/db_replay";
  ASSERT_OK(DestroyDB(dbname2, options));

  // Using a different name than db2, to pacify infer's use-after-lifetime
  // warnings (http://fbinfer.com).
  DB* db2_init = nullptr;
  options.create_if_missing = true;
  ASSERT_OK(DB::Open(options, dbname2, &db2_init));
  ColumnFamilyHandle* cf;
  ASSERT_OK(
      db2_init->CreateColumnFamily(ColumnFamilyOptions(), "pikachu", &cf));
  delete cf;
  delete db2_init;

  DB* db2 = nullptr;
  std::vector<ColumnFamilyDescriptor> column_families;
  ColumnFamilyOptions cf_options;
  cf_options.merge_operator = MergeOperators::CreatePutOperator();
  column_families.push_back(ColumnFamilyDescriptor("default", cf_options));
  column_families.push_back(
      ColumnFamilyDescriptor("pikachu", ColumnFamilyOptions()));
  std::vector<ColumnFamilyHandle*> handles;
  ASSERT_OK(DB::Open(DBOptions(), dbname2, column_families, &handles, &db2));

  env_->SleepForMicroseconds(100);
  // Verify that the keys don't already exist
  ASSERT_TRUE(db2->Get(ro, handles[0], "a", &value).IsNotFound());
  ASSERT_TRUE(db2->Get(ro, handles[0], "g", &value).IsNotFound());

  std::unique_ptr<TraceReader> trace_reader;
  ASSERT_OK(NewFileTraceReader(env_, env_opts, trace_filename, &trace_reader));
  Replayer replayer(db2, handles_, std::move(trace_reader));
  ASSERT_OK(replayer.Replay());

  // All the key-values should not present since we filter out the WRITE ops.
  ASSERT_TRUE(db2->Get(ro, handles[0], "a", &value).IsNotFound());
  ASSERT_TRUE(db2->Get(ro, handles[0], "g", &value).IsNotFound());
  ASSERT_TRUE(db2->Get(ro, handles[0], "hello", &value).IsNotFound());
  ASSERT_TRUE(db2->Get(ro, handles[0], "world", &value).IsNotFound());
  ASSERT_TRUE(db2->Get(ro, handles[0], "foo", &value).IsNotFound());
  ASSERT_TRUE(db2->Get(ro, handles[0], "rocksdb", &value).IsNotFound());

  for (auto handle : handles) {
    delete handle;
  }
  delete db2;
  ASSERT_OK(DestroyDB(dbname2, options));

  // Set up a new db.
  std::string dbname3 = test::TmpDir(env_) + "/db_not_trace_read";
  ASSERT_OK(DestroyDB(dbname3, options));

  DB* db3_init = nullptr;
  options.create_if_missing = true;
  ColumnFamilyHandle* cf3;
  ASSERT_OK(DB::Open(options, dbname3, &db3_init));
  ASSERT_OK(
      db3_init->CreateColumnFamily(ColumnFamilyOptions(), "pikachu", &cf3));
  delete cf3;
  delete db3_init;

  column_families.clear();
  column_families.push_back(ColumnFamilyDescriptor("default", cf_options));
  column_families.push_back(
      ColumnFamilyDescriptor("pikachu", ColumnFamilyOptions()));
  handles.clear();

  DB* db3 =  nullptr;
  ASSERT_OK(DB::Open(DBOptions(), dbname3, column_families, &handles, &db3));

  env_->SleepForMicroseconds(100);
  // Verify that the keys don't already exist
  ASSERT_TRUE(db3->Get(ro, handles[0], "a", &value).IsNotFound());
  ASSERT_TRUE(db3->Get(ro, handles[0], "g", &value).IsNotFound());

  //The tracer will not record the READ ops.
  trace_opts.filter = TraceFilterType::kTraceFilterGet;
  std::string trace_filename3 = dbname_ + "/rocksdb.trace_3";
  std::unique_ptr<TraceWriter> trace_writer3;
  ASSERT_OK(
    NewFileTraceWriter(env_, env_opts, trace_filename3, &trace_writer3));
  ASSERT_OK(db3->StartTrace(trace_opts, std::move(trace_writer3)));

  ASSERT_OK(db3->Put(wo, handles[0], "a", "1"));
  ASSERT_OK(db3->Merge(wo, handles[0], "b", "2"));
  ASSERT_OK(db3->Delete(wo, handles[0], "c"));
  ASSERT_OK(db3->SingleDelete(wo, handles[0], "d"));

  ASSERT_OK(db3->Get(ro, handles[0], "a", &value));
  ASSERT_EQ(value, "1");
  ASSERT_TRUE(db3->Get(ro, handles[0], "c", &value).IsNotFound());

  ASSERT_OK(db3->EndTrace());

  for (auto handle : handles) {
    delete handle;
  }
  delete db3;
  ASSERT_OK(DestroyDB(dbname3, options));

  std::unique_ptr<TraceReader> trace_reader3;
  ASSERT_OK(
    NewFileTraceReader(env_, env_opts, trace_filename3, &trace_reader3));

  // Count the number of records in the trace file;
  int count = 0;
  std::string data;
  Status s;
  while (true) {
    s = trace_reader3->Read(&data);
    if (!s.ok()) {
      break;
    }
    count += 1;
  }
  // We also need to count the header and footer
  // 4 WRITE + HEADER + FOOTER = 6
  ASSERT_EQ(count, 6);
}

#endif  // ROCKSDB_LITE

TEST_F(DBTest2, PinnableSliceAndMmapReads) {
  Options options = CurrentOptions();
  options.allow_mmap_reads = true;
  options.max_open_files = 100;
  options.compression = kNoCompression;
  Reopen(options);

  ASSERT_OK(Put("foo", "bar"));
  ASSERT_OK(Flush());

  PinnableSlice pinned_value;
  ASSERT_EQ(Get("foo", &pinned_value), Status::OK());
  // It is not safe to pin mmap files as they might disappear by compaction
  ASSERT_FALSE(pinned_value.IsPinned());
  ASSERT_EQ(pinned_value.ToString(), "bar");

  dbfull()->TEST_CompactRange(0 /* level */, nullptr /* begin */,
                              nullptr /* end */, nullptr /* column_family */,
                              true /* disallow_trivial_move */);

  // Ensure pinned_value doesn't rely on memory munmap'd by the above
  // compaction. It crashes if it does.
  ASSERT_EQ(pinned_value.ToString(), "bar");

#ifndef ROCKSDB_LITE
  pinned_value.Reset();
  // Unsafe to pin mmap files when they could be kicked out of table cache
  Close();
  ASSERT_OK(ReadOnlyReopen(options));
  ASSERT_EQ(Get("foo", &pinned_value), Status::OK());
  ASSERT_FALSE(pinned_value.IsPinned());
  ASSERT_EQ(pinned_value.ToString(), "bar");

  pinned_value.Reset();
  // In read-only mode with infinite capacity on table cache it should pin the
  // value and avoid the memcpy
  Close();
  options.max_open_files = -1;
  ASSERT_OK(ReadOnlyReopen(options));
  ASSERT_EQ(Get("foo", &pinned_value), Status::OK());
  ASSERT_TRUE(pinned_value.IsPinned());
  ASSERT_EQ(pinned_value.ToString(), "bar");
#endif
}

TEST_F(DBTest2, DISABLED_IteratorPinnedMemory) {
  Options options = CurrentOptions();
  options.create_if_missing = true;
  options.statistics = ROCKSDB_NAMESPACE::CreateDBStatistics();
  BlockBasedTableOptions bbto;
  bbto.no_block_cache = false;
  bbto.cache_index_and_filter_blocks = false;
  bbto.block_cache = NewLRUCache(100000);
  bbto.block_size = 400;  // small block size
  options.table_factory.reset(new BlockBasedTableFactory(bbto));
  Reopen(options);

  Random rnd(301);
  std::string v = RandomString(&rnd, 400);

  // Since v is the size of a block, each key should take a block
  // of 400+ bytes.
  Put("1", v);
  Put("3", v);
  Put("5", v);
  Put("7", v);
  ASSERT_OK(Flush());

  ASSERT_EQ(0, bbto.block_cache->GetPinnedUsage());

  // Verify that iterators don't pin more than one data block in block cache
  // at each time.
  {
    std::unique_ptr<Iterator> iter(db_->NewIterator(ReadOptions()));
    iter->SeekToFirst();

    for (int i = 0; i < 4; i++) {
      ASSERT_TRUE(iter->Valid());
      // Block cache should contain exactly one block.
      ASSERT_GT(bbto.block_cache->GetPinnedUsage(), 0);
      ASSERT_LT(bbto.block_cache->GetPinnedUsage(), 800);
      iter->Next();
    }
    ASSERT_FALSE(iter->Valid());

    iter->Seek("4");
    ASSERT_TRUE(iter->Valid());

    ASSERT_GT(bbto.block_cache->GetPinnedUsage(), 0);
    ASSERT_LT(bbto.block_cache->GetPinnedUsage(), 800);

    iter->Seek("3");
    ASSERT_TRUE(iter->Valid());

    ASSERT_GT(bbto.block_cache->GetPinnedUsage(), 0);
    ASSERT_LT(bbto.block_cache->GetPinnedUsage(), 800);
  }
  ASSERT_EQ(0, bbto.block_cache->GetPinnedUsage());

  // Test compaction case
  Put("2", v);
  Put("5", v);
  Put("6", v);
  Put("8", v);
  ASSERT_OK(Flush());

  // Clear existing data in block cache
  bbto.block_cache->SetCapacity(0);
  bbto.block_cache->SetCapacity(100000);

  // Verify compaction input iterators don't hold more than one data blocks at
  // one time.
  std::atomic<bool> finished(false);
  std::atomic<int> block_newed(0);
  std::atomic<int> block_destroyed(0);
  ROCKSDB_NAMESPACE::SyncPoint::GetInstance()->SetCallBack(
      "Block::Block:0", [&](void* /*arg*/) {
        if (finished) {
          return;
        }
        // Two iterators. At most 2 outstanding blocks.
        EXPECT_GE(block_newed.load(), block_destroyed.load());
        EXPECT_LE(block_newed.load(), block_destroyed.load() + 1);
        block_newed.fetch_add(1);
      });
  ROCKSDB_NAMESPACE::SyncPoint::GetInstance()->SetCallBack(
      "Block::~Block", [&](void* /*arg*/) {
        if (finished) {
          return;
        }
        // Two iterators. At most 2 outstanding blocks.
        EXPECT_GE(block_newed.load(), block_destroyed.load() + 1);
        EXPECT_LE(block_newed.load(), block_destroyed.load() + 2);
        block_destroyed.fetch_add(1);
      });
  ROCKSDB_NAMESPACE::SyncPoint::GetInstance()->SetCallBack(
      "CompactionJob::Run:BeforeVerify",
      [&](void* /*arg*/) { finished = true; });
  ROCKSDB_NAMESPACE::SyncPoint::GetInstance()->EnableProcessing();

  ASSERT_OK(db_->CompactRange(CompactRangeOptions(), nullptr, nullptr));

  // Two input files. Each of them has 4 data blocks.
  ASSERT_EQ(8, block_newed.load());
  ASSERT_EQ(8, block_destroyed.load());

  ROCKSDB_NAMESPACE::SyncPoint::GetInstance()->DisableProcessing();
}

TEST_F(DBTest2, TestBBTTailPrefetch) {
  std::atomic<bool> called(false);
  size_t expected_lower_bound = 512 * 1024;
  size_t expected_higher_bound = 512 * 1024;
  ROCKSDB_NAMESPACE::SyncPoint::GetInstance()->SetCallBack(
      "BlockBasedTable::Open::TailPrefetchLen", [&](void* arg) {
        size_t* prefetch_size = static_cast<size_t*>(arg);
        EXPECT_LE(expected_lower_bound, *prefetch_size);
        EXPECT_GE(expected_higher_bound, *prefetch_size);
        called = true;
      });
  ROCKSDB_NAMESPACE::SyncPoint::GetInstance()->EnableProcessing();

  Put("1", "1");
  Put("9", "1");
  Flush();

  expected_lower_bound = 0;
  expected_higher_bound = 8 * 1024;

  Put("1", "1");
  Put("9", "1");
  Flush();

  Put("1", "1");
  Put("9", "1");
  Flush();

  // Full compaction to make sure there is no L0 file after the open.
  ASSERT_OK(db_->CompactRange(CompactRangeOptions(), nullptr, nullptr));

  ASSERT_TRUE(called.load());
  called = false;

  ROCKSDB_NAMESPACE::SyncPoint::GetInstance()->DisableProcessing();
  ROCKSDB_NAMESPACE::SyncPoint::GetInstance()->ClearAllCallBacks();

  std::atomic<bool> first_call(true);
  ROCKSDB_NAMESPACE::SyncPoint::GetInstance()->SetCallBack(
      "BlockBasedTable::Open::TailPrefetchLen", [&](void* arg) {
        size_t* prefetch_size = static_cast<size_t*>(arg);
        if (first_call) {
          EXPECT_EQ(4 * 1024, *prefetch_size);
          first_call = false;
        } else {
          EXPECT_GE(4 * 1024, *prefetch_size);
        }
        called = true;
      });
  ROCKSDB_NAMESPACE::SyncPoint::GetInstance()->EnableProcessing();

  Options options = CurrentOptions();
  options.max_file_opening_threads = 1;  // one thread
  BlockBasedTableOptions table_options;
  table_options.cache_index_and_filter_blocks = true;
  options.table_factory.reset(NewBlockBasedTableFactory(table_options));
  options.max_open_files = -1;
  Reopen(options);

  Put("1", "1");
  Put("9", "1");
  Flush();

  Put("1", "1");
  Put("9", "1");
  Flush();

  ASSERT_TRUE(called.load());
  called = false;

  // Parallel loading SST files
  options.max_file_opening_threads = 16;
  Reopen(options);

  ASSERT_OK(db_->CompactRange(CompactRangeOptions(), nullptr, nullptr));

  ASSERT_TRUE(called.load());

  ROCKSDB_NAMESPACE::SyncPoint::GetInstance()->DisableProcessing();
  ROCKSDB_NAMESPACE::SyncPoint::GetInstance()->ClearAllCallBacks();
}

TEST_F(DBTest2, TestGetColumnFamilyHandleUnlocked) {
  // Setup sync point dependency to reproduce the race condition of
  // DBImpl::GetColumnFamilyHandleUnlocked
  ROCKSDB_NAMESPACE::SyncPoint::GetInstance()->LoadDependency({
      {"TestGetColumnFamilyHandleUnlocked::GetColumnFamilyHandleUnlocked1",
       "TestGetColumnFamilyHandleUnlocked::PreGetColumnFamilyHandleUnlocked2"},
      {"TestGetColumnFamilyHandleUnlocked::GetColumnFamilyHandleUnlocked2",
       "TestGetColumnFamilyHandleUnlocked::ReadColumnFamilyHandle1"},
  });
  SyncPoint::GetInstance()->EnableProcessing();

  CreateColumnFamilies({"test1", "test2"}, Options());
  ASSERT_EQ(handles_.size(), 2);

  DBImpl* dbi = reinterpret_cast<DBImpl*>(db_);
  port::Thread user_thread1([&]() {
    auto cfh = dbi->GetColumnFamilyHandleUnlocked(handles_[0]->GetID());
    ASSERT_EQ(cfh->GetID(), handles_[0]->GetID());
    TEST_SYNC_POINT("TestGetColumnFamilyHandleUnlocked::GetColumnFamilyHandleUnlocked1");
    TEST_SYNC_POINT("TestGetColumnFamilyHandleUnlocked::ReadColumnFamilyHandle1");
    ASSERT_EQ(cfh->GetID(), handles_[0]->GetID());
  });

  port::Thread user_thread2([&]() {
    TEST_SYNC_POINT("TestGetColumnFamilyHandleUnlocked::PreGetColumnFamilyHandleUnlocked2");
    auto cfh = dbi->GetColumnFamilyHandleUnlocked(handles_[1]->GetID());
    ASSERT_EQ(cfh->GetID(), handles_[1]->GetID());
    TEST_SYNC_POINT("TestGetColumnFamilyHandleUnlocked::GetColumnFamilyHandleUnlocked2");
    ASSERT_EQ(cfh->GetID(), handles_[1]->GetID());
  });

  user_thread1.join();
  user_thread2.join();

  ROCKSDB_NAMESPACE::SyncPoint::GetInstance()->DisableProcessing();
  ROCKSDB_NAMESPACE::SyncPoint::GetInstance()->ClearAllCallBacks();
}

#ifndef ROCKSDB_LITE
TEST_F(DBTest2, TestCompactFiles) {
  // Setup sync point dependency to reproduce the race condition of
  // DBImpl::GetColumnFamilyHandleUnlocked
  ROCKSDB_NAMESPACE::SyncPoint::GetInstance()->LoadDependency({
      {"TestCompactFiles::IngestExternalFile1",
       "TestCompactFiles::IngestExternalFile2"},
  });
  SyncPoint::GetInstance()->EnableProcessing();

  Options options;
  options.num_levels = 2;
  options.disable_auto_compactions = true;
  Reopen(options);
  auto* handle = db_->DefaultColumnFamily();
  ASSERT_EQ(db_->NumberLevels(handle), 2);

  ROCKSDB_NAMESPACE::SstFileWriter sst_file_writer{
      ROCKSDB_NAMESPACE::EnvOptions(), options};
  std::string external_file1 = dbname_ + "/test_compact_files1.sst_t";
  std::string external_file2 = dbname_ + "/test_compact_files2.sst_t";
  std::string external_file3 = dbname_ + "/test_compact_files3.sst_t";

  ASSERT_OK(sst_file_writer.Open(external_file1));
  ASSERT_OK(sst_file_writer.Put("1", "1"));
  ASSERT_OK(sst_file_writer.Put("2", "2"));
  ASSERT_OK(sst_file_writer.Finish());

  ASSERT_OK(sst_file_writer.Open(external_file2));
  ASSERT_OK(sst_file_writer.Put("3", "3"));
  ASSERT_OK(sst_file_writer.Put("4", "4"));
  ASSERT_OK(sst_file_writer.Finish());

  ASSERT_OK(sst_file_writer.Open(external_file3));
  ASSERT_OK(sst_file_writer.Put("5", "5"));
  ASSERT_OK(sst_file_writer.Put("6", "6"));
  ASSERT_OK(sst_file_writer.Finish());

  ASSERT_OK(db_->IngestExternalFile(handle, {external_file1, external_file3},
                                    IngestExternalFileOptions()));
  ASSERT_EQ(NumTableFilesAtLevel(1, 0), 2);
  std::vector<std::string> files;
  GetSstFiles(env_, dbname_, &files);
  ASSERT_EQ(files.size(), 2);

  port::Thread user_thread1(
      [&]() { db_->CompactFiles(CompactionOptions(), handle, files, 1); });

  port::Thread user_thread2([&]() {
    ASSERT_OK(db_->IngestExternalFile(handle, {external_file2},
                                      IngestExternalFileOptions()));
    TEST_SYNC_POINT("TestCompactFiles::IngestExternalFile1");
  });

  user_thread1.join();
  user_thread2.join();

  ROCKSDB_NAMESPACE::SyncPoint::GetInstance()->DisableProcessing();
  ROCKSDB_NAMESPACE::SyncPoint::GetInstance()->ClearAllCallBacks();
}
#endif  // ROCKSDB_LITE

// TODO: figure out why this test fails in appveyor
#ifndef OS_WIN
TEST_F(DBTest2, MultiDBParallelOpenTest) {
  const int kNumDbs = 2;
  Options options = CurrentOptions();
  std::vector<std::string> dbnames;
  for (int i = 0; i < kNumDbs; ++i) {
    dbnames.emplace_back(test::TmpDir(env_) + "/db" + ToString(i));
    ASSERT_OK(DestroyDB(dbnames.back(), options));
  }

  // Verify empty DBs can be created in parallel
  std::vector<std::thread> open_threads;
  std::vector<DB*> dbs{static_cast<unsigned int>(kNumDbs), nullptr};
  options.create_if_missing = true;
  for (int i = 0; i < kNumDbs; ++i) {
    open_threads.emplace_back(
        [&](int dbnum) {
          ASSERT_OK(DB::Open(options, dbnames[dbnum], &dbs[dbnum]));
        },
        i);
  }

  // Now add some data and close, so next we can verify non-empty DBs can be
  // recovered in parallel
  for (int i = 0; i < kNumDbs; ++i) {
    open_threads[i].join();
    ASSERT_OK(dbs[i]->Put(WriteOptions(), "xi", "gua"));
    delete dbs[i];
  }

  // Verify non-empty DBs can be recovered in parallel
  dbs.clear();
  open_threads.clear();
  for (int i = 0; i < kNumDbs; ++i) {
    open_threads.emplace_back(
        [&](int dbnum) {
          ASSERT_OK(DB::Open(options, dbnames[dbnum], &dbs[dbnum]));
        },
        i);
  }

  // Wait and cleanup
  for (int i = 0; i < kNumDbs; ++i) {
    open_threads[i].join();
    delete dbs[i];
    ASSERT_OK(DestroyDB(dbnames[i], options));
  }
}
#endif  // OS_WIN

namespace {
class DummyOldStats : public Statistics {
 public:
  uint64_t getTickerCount(uint32_t /*ticker_type*/) const override { return 0; }
  void recordTick(uint32_t /* ticker_type */, uint64_t /* count */) override {
    num_rt++;
  }
  void setTickerCount(uint32_t /*ticker_type*/, uint64_t /*count*/) override {}
  uint64_t getAndResetTickerCount(uint32_t /*ticker_type*/) override {
    return 0;
  }
  void measureTime(uint32_t /*histogram_type*/, uint64_t /*count*/) override {
    num_mt++;
  }
  void histogramData(
      uint32_t /*histogram_type*/,
      ROCKSDB_NAMESPACE::HistogramData* const /*data*/) const override {}
  std::string getHistogramString(uint32_t /*type*/) const override {
    return "";
  }
  bool HistEnabledForType(uint32_t /*type*/) const override { return false; }
  std::string ToString() const override { return ""; }
  int num_rt = 0;
  int num_mt = 0;
};
}  // namespace

TEST_F(DBTest2, OldStatsInterface) {
  DummyOldStats* dos = new DummyOldStats();
  std::shared_ptr<Statistics> stats(dos);
  Options options = CurrentOptions();
  options.create_if_missing = true;
  options.statistics = stats;
  Reopen(options);

  Put("foo", "bar");
  ASSERT_EQ("bar", Get("foo"));
  ASSERT_OK(Flush());
  ASSERT_EQ("bar", Get("foo"));

  ASSERT_GT(dos->num_rt, 0);
  ASSERT_GT(dos->num_mt, 0);
}

TEST_F(DBTest2, CloseWithUnreleasedSnapshot) {
  const Snapshot* ss = db_->GetSnapshot();

  for (auto h : handles_) {
    db_->DestroyColumnFamilyHandle(h);
  }
  handles_.clear();

  ASSERT_NOK(db_->Close());
  db_->ReleaseSnapshot(ss);
  ASSERT_OK(db_->Close());
  delete db_;
  db_ = nullptr;
}

TEST_F(DBTest2, PrefixBloomReseek) {
  Options options = CurrentOptions();
  options.create_if_missing = true;
  options.prefix_extractor.reset(NewCappedPrefixTransform(3));
  BlockBasedTableOptions bbto;
  bbto.filter_policy.reset(NewBloomFilterPolicy(10, false));
  bbto.whole_key_filtering = false;
  options.table_factory.reset(NewBlockBasedTableFactory(bbto));
  DestroyAndReopen(options);

  // Construct two L1 files with keys:
  // f1:[aaa1 ccc1] f2:[ddd0]
  ASSERT_OK(Put("aaa1", ""));
  ASSERT_OK(Put("ccc1", ""));
  ASSERT_OK(Flush());
  ASSERT_OK(Put("ddd0", ""));
  ASSERT_OK(Flush());
  CompactRangeOptions cro;
  cro.bottommost_level_compaction = BottommostLevelCompaction::kSkip;
  ASSERT_OK(db_->CompactRange(cro, nullptr, nullptr));

  ASSERT_OK(Put("bbb1", ""));

  Iterator* iter = db_->NewIterator(ReadOptions());

  // Seeking into f1, the iterator will check bloom filter which returns the
  // file iterator ot be invalidate, and the cursor will put into f2, with
  // the next key to be "ddd0".
  iter->Seek("bbb1");
  ASSERT_TRUE(iter->Valid());
  ASSERT_EQ("bbb1", iter->key().ToString());

  // Reseek ccc1, the L1 iterator needs to go back to f1 and reseek.
  iter->Seek("ccc1");
  ASSERT_TRUE(iter->Valid());
  ASSERT_EQ("ccc1", iter->key().ToString());

  delete iter;
}

TEST_F(DBTest2, PrefixBloomFilteredOut) {
  Options options = CurrentOptions();
  options.create_if_missing = true;
  options.prefix_extractor.reset(NewCappedPrefixTransform(3));
  BlockBasedTableOptions bbto;
  bbto.filter_policy.reset(NewBloomFilterPolicy(10, false));
  bbto.whole_key_filtering = false;
  options.table_factory.reset(NewBlockBasedTableFactory(bbto));
  DestroyAndReopen(options);

  // Construct two L1 files with keys:
  // f1:[aaa1 ccc1] f2:[ddd0]
  ASSERT_OK(Put("aaa1", ""));
  ASSERT_OK(Put("ccc1", ""));
  ASSERT_OK(Flush());
  ASSERT_OK(Put("ddd0", ""));
  ASSERT_OK(Flush());
  CompactRangeOptions cro;
  cro.bottommost_level_compaction = BottommostLevelCompaction::kSkip;
  ASSERT_OK(db_->CompactRange(cro, nullptr, nullptr));

  Iterator* iter = db_->NewIterator(ReadOptions());

  // Bloom filter is filterd out by f1.
  // This is just one of several valid position following the contract.
  // Postioning to ccc1 or ddd0 is also valid. This is just to validate
  // the behavior of the current implementation. If underlying implementation
  // changes, the test might fail here.
  iter->Seek("bbb1");
  ASSERT_FALSE(iter->Valid());

  delete iter;
}

#ifndef ROCKSDB_LITE
TEST_F(DBTest2, RowCacheSnapshot) {
  Options options = CurrentOptions();
  options.statistics = ROCKSDB_NAMESPACE::CreateDBStatistics();
  options.row_cache = NewLRUCache(8 * 8192);
  DestroyAndReopen(options);

  ASSERT_OK(Put("foo", "bar1"));

  const Snapshot* s1 = db_->GetSnapshot();

  ASSERT_OK(Put("foo", "bar2"));
  ASSERT_OK(Flush());

  ASSERT_OK(Put("foo2", "bar"));
  const Snapshot* s2 = db_->GetSnapshot();
  ASSERT_OK(Put("foo3", "bar"));
  const Snapshot* s3 = db_->GetSnapshot();

  ASSERT_EQ(TestGetTickerCount(options, ROW_CACHE_HIT), 0);
  ASSERT_EQ(TestGetTickerCount(options, ROW_CACHE_MISS), 0);
  ASSERT_EQ(Get("foo"), "bar2");
  ASSERT_EQ(TestGetTickerCount(options, ROW_CACHE_HIT), 0);
  ASSERT_EQ(TestGetTickerCount(options, ROW_CACHE_MISS), 1);
  ASSERT_EQ(Get("foo"), "bar2");
  ASSERT_EQ(TestGetTickerCount(options, ROW_CACHE_HIT), 1);
  ASSERT_EQ(TestGetTickerCount(options, ROW_CACHE_MISS), 1);
  ASSERT_EQ(Get("foo", s1), "bar1");
  ASSERT_EQ(TestGetTickerCount(options, ROW_CACHE_HIT), 1);
  ASSERT_EQ(TestGetTickerCount(options, ROW_CACHE_MISS), 2);
  ASSERT_EQ(Get("foo", s2), "bar2");
  ASSERT_EQ(TestGetTickerCount(options, ROW_CACHE_HIT), 2);
  ASSERT_EQ(TestGetTickerCount(options, ROW_CACHE_MISS), 2);
  ASSERT_EQ(Get("foo", s1), "bar1");
  ASSERT_EQ(TestGetTickerCount(options, ROW_CACHE_HIT), 3);
  ASSERT_EQ(TestGetTickerCount(options, ROW_CACHE_MISS), 2);
  ASSERT_EQ(Get("foo", s3), "bar2");
  ASSERT_EQ(TestGetTickerCount(options, ROW_CACHE_HIT), 4);
  ASSERT_EQ(TestGetTickerCount(options, ROW_CACHE_MISS), 2);

  db_->ReleaseSnapshot(s1);
  db_->ReleaseSnapshot(s2);
  db_->ReleaseSnapshot(s3);
}
#endif  // ROCKSDB_LITE

// When DB is reopened with multiple column families, the manifest file
// is written after the first CF is flushed, and it is written again
// after each flush. If DB crashes between the flushes, the flushed CF
// flushed will pass the latest log file, and now we require it not
// to be corrupted, and triggering a corruption report.
// We need to fix the bug and enable the test.
TEST_F(DBTest2, CrashInRecoveryMultipleCF) {
  const std::vector<std::string> sync_points = {
      "DBImpl::RecoverLogFiles:BeforeFlushFinalMemtable",
      "VersionSet::ProcessManifestWrites:BeforeWriteLastVersionEdit:0"};
  for (const auto& test_sync_point : sync_points) {
    Options options = CurrentOptions();
    // First destroy original db to ensure a clean start.
    DestroyAndReopen(options);
    options.create_if_missing = true;
    options.wal_recovery_mode = WALRecoveryMode::kPointInTimeRecovery;
    CreateAndReopenWithCF({"pikachu"}, options);
    ASSERT_OK(Put("foo", "bar"));
    ASSERT_OK(Flush());
    ASSERT_OK(Put(1, "foo", "bar"));
    ASSERT_OK(Flush(1));
    ASSERT_OK(Put("foo", "bar"));
    ASSERT_OK(Put(1, "foo", "bar"));
    // The value is large enough to be divided to two blocks.
    std::string large_value(400, ' ');
    ASSERT_OK(Put("foo1", large_value));
    ASSERT_OK(Put("foo2", large_value));
    Close();

    // Corrupt the log file in the middle, so that it is not corrupted
    // in the tail.
    std::vector<std::string> filenames;
    ASSERT_OK(env_->GetChildren(dbname_, &filenames));
    for (const auto& f : filenames) {
      uint64_t number;
      FileType type;
      if (ParseFileName(f, &number, &type) && type == FileType::kLogFile) {
        std::string fname = dbname_ + "/" + f;
        std::string file_content;
        ASSERT_OK(ReadFileToString(env_, fname, &file_content));
        file_content[400] = 'h';
        file_content[401] = 'a';
        ASSERT_OK(WriteStringToFile(env_, file_content, fname));
        break;
      }
    }

    // Reopen and freeze the file system after the first manifest write.
    FaultInjectionTestEnv fit_env(options.env);
    options.env = &fit_env;
    ROCKSDB_NAMESPACE::SyncPoint::GetInstance()->ClearAllCallBacks();
    ROCKSDB_NAMESPACE::SyncPoint::GetInstance()->SetCallBack(
        test_sync_point,
        [&](void* /*arg*/) { fit_env.SetFilesystemActive(false); });
    ROCKSDB_NAMESPACE::SyncPoint::GetInstance()->EnableProcessing();
    ASSERT_NOK(TryReopenWithColumnFamilies(
        {kDefaultColumnFamilyName, "pikachu"}, options));
    ROCKSDB_NAMESPACE::SyncPoint::GetInstance()->DisableProcessing();

    fit_env.SetFilesystemActive(true);
    // If we continue using failure ingestion Env, it will conplain something
    // when renaming current file, which is not expected. Need to investigate
    // why.
    options.env = env_;
    ASSERT_OK(TryReopenWithColumnFamilies({kDefaultColumnFamilyName, "pikachu"},
                                          options));
  }
}

TEST_F(DBTest2, SeekFileRangeDeleteTail) {
  Options options = CurrentOptions();
  options.prefix_extractor.reset(NewCappedPrefixTransform(1));
  options.num_levels = 3;
  DestroyAndReopen(options);

  ASSERT_OK(Put("a", "a"));
  const Snapshot* s1 = db_->GetSnapshot();
  ASSERT_OK(
      db_->DeleteRange(WriteOptions(), db_->DefaultColumnFamily(), "a", "f"));
  ASSERT_OK(Put("b", "a"));
  ASSERT_OK(Flush());

  ASSERT_OK(Put("x", "a"));
  ASSERT_OK(Put("z", "a"));
  ASSERT_OK(Flush());

  CompactRangeOptions cro;
  cro.change_level = true;
  cro.target_level = 2;
  ASSERT_OK(db_->CompactRange(cro, nullptr, nullptr));

  {
    ReadOptions ro;
    ro.total_order_seek = true;
    std::unique_ptr<Iterator> iter(db_->NewIterator(ro));
    iter->Seek("e");
    ASSERT_TRUE(iter->Valid());
    ASSERT_EQ("x", iter->key().ToString());
  }
  db_->ReleaseSnapshot(s1);
}

TEST_F(DBTest2, BackgroundPurgeTest) {
  Options options = CurrentOptions();
  options.write_buffer_manager =
      std::make_shared<ROCKSDB_NAMESPACE::WriteBufferManager>(1 << 20);
  options.avoid_unnecessary_blocking_io = true;
  DestroyAndReopen(options);
  size_t base_value = options.write_buffer_manager->memory_usage();

  ASSERT_OK(Put("a", "a"));
  Iterator* iter = db_->NewIterator(ReadOptions());
  ASSERT_OK(Flush());
  size_t value = options.write_buffer_manager->memory_usage();
  ASSERT_GT(value, base_value);

  db_->GetEnv()->SetBackgroundThreads(1, Env::Priority::HIGH);
  test::SleepingBackgroundTask sleeping_task_after;
  db_->GetEnv()->Schedule(&test::SleepingBackgroundTask::DoSleepTask,
                          &sleeping_task_after, Env::Priority::HIGH);
  delete iter;

  Env::Default()->SleepForMicroseconds(100000);
  value = options.write_buffer_manager->memory_usage();
  ASSERT_GT(value, base_value);

  sleeping_task_after.WakeUp();
  sleeping_task_after.WaitUntilDone();

  test::SleepingBackgroundTask sleeping_task_after2;
  db_->GetEnv()->Schedule(&test::SleepingBackgroundTask::DoSleepTask,
                          &sleeping_task_after2, Env::Priority::HIGH);
  sleeping_task_after2.WakeUp();
  sleeping_task_after2.WaitUntilDone();

  value = options.write_buffer_manager->memory_usage();
  ASSERT_EQ(base_value, value);
}

TEST_F(DBTest2, SwitchMemtableRaceWithNewManifest) {
  Options options = CurrentOptions();
  DestroyAndReopen(options);
  options.max_manifest_file_size = 10;
  options.create_if_missing = true;
  CreateAndReopenWithCF({"pikachu"}, options);
  ASSERT_EQ(2, handles_.size());

  ASSERT_OK(Put("foo", "value"));
  const int kL0Files = options.level0_file_num_compaction_trigger;
  for (int i = 0; i < kL0Files; ++i) {
    ASSERT_OK(Put(/*cf=*/1, "a", std::to_string(i)));
    ASSERT_OK(Flush(/*cf=*/1));
  }

  port::Thread thread([&]() { ASSERT_OK(Flush()); });
  ASSERT_OK(dbfull()->TEST_WaitForCompact());
  thread.join();
}

TEST_F(DBTest2, SameSmallestInSameLevel) {
  // This test validates fractional casacading logic when several files at one
  // one level only contains the same user key.
  Options options = CurrentOptions();
  options.merge_operator = MergeOperators::CreateStringAppendOperator();
  DestroyAndReopen(options);

  ASSERT_OK(Put("key", "1"));
  ASSERT_OK(Put("key", "2"));
  ASSERT_OK(db_->Merge(WriteOptions(), "key", "3"));
  ASSERT_OK(db_->Merge(WriteOptions(), "key", "4"));
  Flush();
  CompactRangeOptions cro;
  cro.change_level = true;
  cro.target_level = 2;
  ASSERT_OK(dbfull()->CompactRange(cro, db_->DefaultColumnFamily(), nullptr,
                                   nullptr));

  ASSERT_OK(db_->Merge(WriteOptions(), "key", "5"));
  Flush();
  ASSERT_OK(db_->Merge(WriteOptions(), "key", "6"));
  Flush();
  ASSERT_OK(db_->Merge(WriteOptions(), "key", "7"));
  Flush();
  ASSERT_OK(db_->Merge(WriteOptions(), "key", "8"));
  Flush();
  dbfull()->TEST_WaitForCompact(true);
#ifndef ROCKSDB_LITE
  ASSERT_EQ("0,4,1", FilesPerLevel());
#endif  // ROCKSDB_LITE

  ASSERT_EQ("2,3,4,5,6,7,8", Get("key"));
}
<<<<<<< HEAD
}  // namespace rocksdb
=======

TEST_F(DBTest2, BlockBasedTablePrefixIndexSeekForPrev) {
  // create a DB with block prefix index
  BlockBasedTableOptions table_options;
  Options options = CurrentOptions();
  table_options.block_size = 300;
  table_options.index_type = BlockBasedTableOptions::kHashSearch;
  table_options.index_shortening =
      BlockBasedTableOptions::IndexShorteningMode::kNoShortening;
  options.table_factory.reset(NewBlockBasedTableFactory(table_options));
  options.prefix_extractor.reset(NewFixedPrefixTransform(1));

  Reopen(options);

  Random rnd(301);
  std::string large_value = RandomString(&rnd, 500);

  ASSERT_OK(Put("a1", large_value));
  ASSERT_OK(Put("x1", large_value));
  ASSERT_OK(Put("y1", large_value));
  Flush();

  {
    std::unique_ptr<Iterator> iterator(db_->NewIterator(ReadOptions()));
    iterator->SeekForPrev("x3");
    ASSERT_TRUE(iterator->Valid());
    ASSERT_EQ("x1", iterator->key().ToString());

    iterator->SeekForPrev("a3");
    ASSERT_TRUE(iterator->Valid());
    ASSERT_EQ("a1", iterator->key().ToString());

    iterator->SeekForPrev("y3");
    ASSERT_TRUE(iterator->Valid());
    ASSERT_EQ("y1", iterator->key().ToString());

    // Query more than one non-existing prefix to cover the case both
    // of empty hash bucket and hash bucket conflict.
    iterator->SeekForPrev("b1");
    // Result should be not valid or "a1".
    if (iterator->Valid()) {
      ASSERT_EQ("a1", iterator->key().ToString());
    }

    iterator->SeekForPrev("c1");
    // Result should be not valid or "a1".
    if (iterator->Valid()) {
      ASSERT_EQ("a1", iterator->key().ToString());
    }

    iterator->SeekForPrev("d1");
    // Result should be not valid or "a1".
    if (iterator->Valid()) {
      ASSERT_EQ("a1", iterator->key().ToString());
    }

    iterator->SeekForPrev("y3");
    ASSERT_TRUE(iterator->Valid());
    ASSERT_EQ("y1", iterator->key().ToString());
  }
}

TEST_F(DBTest2, ChangePrefixExtractor) {
  for (bool use_partitioned_filter : {true, false}) {
    // create a DB with block prefix index
    BlockBasedTableOptions table_options;
    Options options = CurrentOptions();

    // Sometimes filter is checked based on upper bound. Assert counters
    // for that case. Otherwise, only check data correctness.
#ifndef ROCKSDB_LITE
    bool expect_filter_check = !use_partitioned_filter;
#else
    bool expect_filter_check = false;
#endif
    table_options.partition_filters = use_partitioned_filter;
    if (use_partitioned_filter) {
      table_options.index_type =
          BlockBasedTableOptions::IndexType::kTwoLevelIndexSearch;
    }
    table_options.filter_policy.reset(NewBloomFilterPolicy(10, false));

    options.table_factory.reset(NewBlockBasedTableFactory(table_options));
    options.statistics = CreateDBStatistics();

    options.prefix_extractor.reset(NewFixedPrefixTransform(2));
    DestroyAndReopen(options);

    Random rnd(301);

    ASSERT_OK(Put("aa", ""));
    ASSERT_OK(Put("xb", ""));
    ASSERT_OK(Put("xx1", ""));
    ASSERT_OK(Put("xz1", ""));
    ASSERT_OK(Put("zz", ""));
    Flush();

    // After reopening DB with prefix size 2 => 1, prefix extractor
    // won't take effective unless it won't change results based
    // on upper bound and seek key.
    options.prefix_extractor.reset(NewFixedPrefixTransform(1));
    Reopen(options);

    {
      std::unique_ptr<Iterator> iterator(db_->NewIterator(ReadOptions()));
      iterator->Seek("xa");
      ASSERT_TRUE(iterator->Valid());
      ASSERT_EQ("xb", iterator->key().ToString());
      // It's a bug that the counter BLOOM_FILTER_PREFIX_CHECKED is not
      // correct in this case. So don't check counters in this case.
      if (expect_filter_check) {
        ASSERT_EQ(0, TestGetTickerCount(options, BLOOM_FILTER_PREFIX_CHECKED));
      }

      iterator->Seek("xz");
      ASSERT_TRUE(iterator->Valid());
      ASSERT_EQ("xz1", iterator->key().ToString());
      if (expect_filter_check) {
        ASSERT_EQ(0, TestGetTickerCount(options, BLOOM_FILTER_PREFIX_CHECKED));
      }
    }

    std::string ub_str = "xg9";
    Slice ub(ub_str);
    ReadOptions ro;
    ro.iterate_upper_bound = &ub;

    {
      std::unique_ptr<Iterator> iterator(db_->NewIterator(ro));

      // SeekForPrev() never uses prefix bloom if it is changed.
      iterator->SeekForPrev("xg0");
      ASSERT_TRUE(iterator->Valid());
      ASSERT_EQ("xb", iterator->key().ToString());
      if (expect_filter_check) {
        ASSERT_EQ(0, TestGetTickerCount(options, BLOOM_FILTER_PREFIX_CHECKED));
      }
    }

    ub_str = "xx9";
    ub = Slice(ub_str);
    {
      std::unique_ptr<Iterator> iterator(db_->NewIterator(ro));

      iterator->Seek("x");
      ASSERT_TRUE(iterator->Valid());
      ASSERT_EQ("xb", iterator->key().ToString());
      if (expect_filter_check) {
        ASSERT_EQ(0, TestGetTickerCount(options, BLOOM_FILTER_PREFIX_CHECKED));
      }

      iterator->Seek("xx0");
      ASSERT_TRUE(iterator->Valid());
      ASSERT_EQ("xx1", iterator->key().ToString());
      if (expect_filter_check) {
        ASSERT_EQ(1, TestGetTickerCount(options, BLOOM_FILTER_PREFIX_CHECKED));
      }
    }

    CompactRangeOptions compact_range_opts;
    compact_range_opts.bottommost_level_compaction =
        BottommostLevelCompaction::kForce;
    ASSERT_OK(db_->CompactRange(compact_range_opts, nullptr, nullptr));
    ASSERT_OK(db_->CompactRange(compact_range_opts, nullptr, nullptr));

    // Re-execute similar queries after a full compaction
    {
      std::unique_ptr<Iterator> iterator(db_->NewIterator(ReadOptions()));

      iterator->Seek("x");
      ASSERT_TRUE(iterator->Valid());
      ASSERT_EQ("xb", iterator->key().ToString());
      if (expect_filter_check) {
        ASSERT_EQ(2, TestGetTickerCount(options, BLOOM_FILTER_PREFIX_CHECKED));
      }

      iterator->Seek("xg");
      ASSERT_TRUE(iterator->Valid());
      ASSERT_EQ("xx1", iterator->key().ToString());
      if (expect_filter_check) {
        ASSERT_EQ(3, TestGetTickerCount(options, BLOOM_FILTER_PREFIX_CHECKED));
      }

      iterator->Seek("xz");
      ASSERT_TRUE(iterator->Valid());
      ASSERT_EQ("xz1", iterator->key().ToString());
      if (expect_filter_check) {
        ASSERT_EQ(4, TestGetTickerCount(options, BLOOM_FILTER_PREFIX_CHECKED));
      }
    }
    {
      std::unique_ptr<Iterator> iterator(db_->NewIterator(ro));

      iterator->SeekForPrev("xx0");
      ASSERT_TRUE(iterator->Valid());
      ASSERT_EQ("xb", iterator->key().ToString());
      if (expect_filter_check) {
        ASSERT_EQ(5, TestGetTickerCount(options, BLOOM_FILTER_PREFIX_CHECKED));
      }

      iterator->Seek("xx0");
      ASSERT_TRUE(iterator->Valid());
      ASSERT_EQ("xx1", iterator->key().ToString());
      if (expect_filter_check) {
        ASSERT_EQ(6, TestGetTickerCount(options, BLOOM_FILTER_PREFIX_CHECKED));
      }
    }

    ub_str = "xg9";
    ub = Slice(ub_str);
    {
      std::unique_ptr<Iterator> iterator(db_->NewIterator(ro));
      iterator->SeekForPrev("xg0");
      ASSERT_TRUE(iterator->Valid());
      ASSERT_EQ("xb", iterator->key().ToString());
      if (expect_filter_check) {
        ASSERT_EQ(7, TestGetTickerCount(options, BLOOM_FILTER_PREFIX_CHECKED));
      }
    }
  }
}

TEST_F(DBTest2, BlockBasedTablePrefixGetIndexNotFound) {
  // create a DB with block prefix index
  BlockBasedTableOptions table_options;
  Options options = CurrentOptions();
  table_options.block_size = 300;
  table_options.index_type = BlockBasedTableOptions::kHashSearch;
  table_options.index_shortening =
      BlockBasedTableOptions::IndexShorteningMode::kNoShortening;
  options.table_factory.reset(NewBlockBasedTableFactory(table_options));
  options.prefix_extractor.reset(NewFixedPrefixTransform(1));
  options.level0_file_num_compaction_trigger = 8;

  Reopen(options);

  ASSERT_OK(Put("b1", "ok"));
  Flush();

  // Flushing several files so that the chance that hash bucket
  // is empty fo "b" in at least one of the files is high.
  ASSERT_OK(Put("a1", ""));
  ASSERT_OK(Put("c1", ""));
  Flush();

  ASSERT_OK(Put("a2", ""));
  ASSERT_OK(Put("c2", ""));
  Flush();

  ASSERT_OK(Put("a3", ""));
  ASSERT_OK(Put("c3", ""));
  Flush();

  ASSERT_OK(Put("a4", ""));
  ASSERT_OK(Put("c4", ""));
  Flush();

  ASSERT_OK(Put("a5", ""));
  ASSERT_OK(Put("c5", ""));
  Flush();

  ASSERT_EQ("ok", Get("b1"));
}

#ifndef ROCKSDB_LITE
TEST_F(DBTest2, AutoPrefixMode1) {
  // create a DB with block prefix index
  BlockBasedTableOptions table_options;
  Options options = CurrentOptions();
  table_options.filter_policy.reset(NewBloomFilterPolicy(10, false));
  options.table_factory.reset(NewBlockBasedTableFactory(table_options));
  options.prefix_extractor.reset(NewFixedPrefixTransform(1));
  options.statistics = CreateDBStatistics();

  Reopen(options);

  Random rnd(301);
  std::string large_value = RandomString(&rnd, 500);

  ASSERT_OK(Put("a1", large_value));
  ASSERT_OK(Put("x1", large_value));
  ASSERT_OK(Put("y1", large_value));
  Flush();

  ReadOptions ro;
  ro.total_order_seek = false;
  ro.auto_prefix_mode = true;
  {
    std::unique_ptr<Iterator> iterator(db_->NewIterator(ro));
    iterator->Seek("b1");
    ASSERT_TRUE(iterator->Valid());
    ASSERT_EQ("x1", iterator->key().ToString());
    ASSERT_EQ(0, TestGetTickerCount(options, BLOOM_FILTER_PREFIX_CHECKED));
  }

  std::string ub_str = "b9";
  Slice ub(ub_str);
  ro.iterate_upper_bound = &ub;

  {
    std::unique_ptr<Iterator> iterator(db_->NewIterator(ro));
    iterator->Seek("b1");
    ASSERT_FALSE(iterator->Valid());
    ASSERT_EQ(1, TestGetTickerCount(options, BLOOM_FILTER_PREFIX_CHECKED));
  }

  ub_str = "z";
  ub = Slice(ub_str);
  {
    std::unique_ptr<Iterator> iterator(db_->NewIterator(ro));
    iterator->Seek("b1");
    ASSERT_TRUE(iterator->Valid());
    ASSERT_EQ("x1", iterator->key().ToString());
    ASSERT_EQ(1, TestGetTickerCount(options, BLOOM_FILTER_PREFIX_CHECKED));
  }

  ub_str = "c";
  ub = Slice(ub_str);
  {
    std::unique_ptr<Iterator> iterator(db_->NewIterator(ro));
    iterator->Seek("b1");
    ASSERT_FALSE(iterator->Valid());
    ASSERT_EQ(2, TestGetTickerCount(options, BLOOM_FILTER_PREFIX_CHECKED));
  }

  // The same queries without recreating iterator
  {
    ub_str = "b9";
    ub = Slice(ub_str);
    ro.iterate_upper_bound = &ub;

    std::unique_ptr<Iterator> iterator(db_->NewIterator(ro));
    iterator->Seek("b1");
    ASSERT_FALSE(iterator->Valid());
    ASSERT_EQ(3, TestGetTickerCount(options, BLOOM_FILTER_PREFIX_CHECKED));

    ub_str = "z";
    ub = Slice(ub_str);

    iterator->Seek("b1");
    ASSERT_TRUE(iterator->Valid());
    ASSERT_EQ("x1", iterator->key().ToString());
    ASSERT_EQ(3, TestGetTickerCount(options, BLOOM_FILTER_PREFIX_CHECKED));

    ub_str = "c";
    ub = Slice(ub_str);

    iterator->Seek("b1");
    ASSERT_FALSE(iterator->Valid());
    ASSERT_EQ(4, TestGetTickerCount(options, BLOOM_FILTER_PREFIX_CHECKED));

    ub_str = "b9";
    ub = Slice(ub_str);
    ro.iterate_upper_bound = &ub;
    iterator->SeekForPrev("b1");
    ASSERT_TRUE(iterator->Valid());
    ASSERT_EQ("a1", iterator->key().ToString());
    ASSERT_EQ(4, TestGetTickerCount(options, BLOOM_FILTER_PREFIX_CHECKED));

    ub_str = "zz";
    ub = Slice(ub_str);
    ro.iterate_upper_bound = &ub;
    iterator->SeekToLast();
    ASSERT_TRUE(iterator->Valid());
    ASSERT_EQ("y1", iterator->key().ToString());

    iterator->SeekToFirst();
    ASSERT_TRUE(iterator->Valid());
    ASSERT_EQ("a1", iterator->key().ToString());
  }
}
#endif  // ROCKSDB_LITE
}  // namespace ROCKSDB_NAMESPACE
>>>>>>> dc58bf9f

#ifdef ROCKSDB_UNITTESTS_WITH_CUSTOM_OBJECTS_FROM_STATIC_LIBS
extern "C" {
void RegisterCustomObjects(int argc, char** argv);
}
#else
void RegisterCustomObjects(int /*argc*/, char** /*argv*/) {}
#endif  // !ROCKSDB_UNITTESTS_WITH_CUSTOM_OBJECTS_FROM_STATIC_LIBS

int main(int argc, char** argv) {
  ROCKSDB_NAMESPACE::port::InstallStackTraceHandler();
  ::testing::InitGoogleTest(&argc, argv);
  RegisterCustomObjects(argc, argv);
  return RUN_ALL_TESTS();
}<|MERGE_RESOLUTION|>--- conflicted
+++ resolved
@@ -4305,9 +4305,6 @@
 
   ASSERT_EQ("2,3,4,5,6,7,8", Get("key"));
 }
-<<<<<<< HEAD
-}  // namespace rocksdb
-=======
 
 TEST_F(DBTest2, BlockBasedTablePrefixIndexSeekForPrev) {
   // create a DB with block prefix index
@@ -4681,7 +4678,6 @@
 }
 #endif  // ROCKSDB_LITE
 }  // namespace ROCKSDB_NAMESPACE
->>>>>>> dc58bf9f
 
 #ifdef ROCKSDB_UNITTESTS_WITH_CUSTOM_OBJECTS_FROM_STATIC_LIBS
 extern "C" {
