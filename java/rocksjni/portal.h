--- conflicted
+++ resolved
@@ -4949,8 +4949,6 @@
         return -0x0E;
       case ROCKSDB_NAMESPACE::Tickers::FILES_DELETED_IMMEDIATELY:
         return -0X0F;
-<<<<<<< HEAD
-=======
       case ROCKSDB_NAMESPACE::Tickers::COMPACT_READ_BYTES_MARKED:
         return -0x10;
       case ROCKSDB_NAMESPACE::Tickers::COMPACT_READ_BYTES_PERIODIC:
@@ -4963,7 +4961,6 @@
         return -0x14;
       case ROCKSDB_NAMESPACE::Tickers::COMPACT_WRITE_BYTES_TTL:
         return -0x15;
->>>>>>> ed431616
 
       case ROCKSDB_NAMESPACE::Tickers::TICKER_ENUM_MAX:
         // 0x5F for backwards compatibility on current minor version.
@@ -5264,8 +5261,6 @@
         return ROCKSDB_NAMESPACE::Tickers::FILES_MARKED_TRASH;
       case -0x0F:
         return ROCKSDB_NAMESPACE::Tickers::FILES_DELETED_IMMEDIATELY;
-<<<<<<< HEAD
-=======
       case -0x10:
         return ROCKSDB_NAMESPACE::Tickers::COMPACT_READ_BYTES_MARKED;
       case -0x11:
@@ -5278,7 +5273,6 @@
         return ROCKSDB_NAMESPACE::Tickers::COMPACT_WRITE_BYTES_PERIODIC;
       case -0x15:
         return ROCKSDB_NAMESPACE::Tickers::COMPACT_WRITE_BYTES_TTL;
->>>>>>> ed431616
       case 0x5F:
         // 0x5F for backwards compatibility on current minor version.
         return ROCKSDB_NAMESPACE::Tickers::TICKER_ENUM_MAX;
